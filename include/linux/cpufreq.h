--- conflicted
+++ resolved
@@ -1070,8 +1070,6 @@
 	return count;
 }
 
-<<<<<<< HEAD
-=======
 /**
  * cpufreq_table_set_inefficient() - Mark a frequency as inefficient
  * @policy:	the &struct cpufreq_policy containing the inefficient frequency
@@ -1103,7 +1101,6 @@
 	return -EINVAL;
 }
 
->>>>>>> df0cc57e
 static inline int parse_perf_domain(int cpu, const char *list_name,
 				    const char *cell_name)
 {
@@ -1142,11 +1139,7 @@
 		if (cpu == pcpu)
 			continue;
 
-<<<<<<< HEAD
-		ret = parse_perf_domain(pcpu, list_name, cell_name);
-=======
 		ret = parse_perf_domain(cpu, list_name, cell_name);
->>>>>>> df0cc57e
 		if (ret < 0)
 			continue;
 
@@ -1176,8 +1169,6 @@
 	return false;
 }
 
-<<<<<<< HEAD
-=======
 static inline int
 cpufreq_table_set_inefficient(struct cpufreq_policy *policy,
 			      unsigned int frequency)
@@ -1185,7 +1176,6 @@
 	return -EINVAL;
 }
 
->>>>>>> df0cc57e
 static inline int of_perf_domain_get_sharing_cpumask(int pcpu, const char *list_name,
 						     const char *cell_name, struct cpumask *cpumask)
 {

--- conflicted
+++ resolved
@@ -39,14 +39,6 @@
  */
 bool __blk_mq_tag_busy(struct blk_mq_hw_ctx *hctx)
 {
-<<<<<<< HEAD
-	if (blk_mq_is_shared_tags(hctx->flags)) {
-		struct request_queue *q = hctx->queue;
-
-		if (!test_bit(QUEUE_FLAG_HCTX_ACTIVE, &q->queue_flags) &&
-		    !test_and_set_bit(QUEUE_FLAG_HCTX_ACTIVE, &q->queue_flags))
-			atomic_inc(&hctx->tags->active_queues);
-=======
 	unsigned int users;
 
 	if (blk_mq_is_shared_tags(hctx->flags)) {
@@ -56,7 +48,6 @@
 		    test_and_set_bit(QUEUE_FLAG_HCTX_ACTIVE, &q->queue_flags)) {
 			return true;
 		}
->>>>>>> 754e0b0e
 	} else {
 		if (test_bit(BLK_MQ_S_TAG_ACTIVE, &hctx->state) ||
 		    test_and_set_bit(BLK_MQ_S_TAG_ACTIVE, &hctx->state)) {
@@ -88,18 +79,11 @@
 void __blk_mq_tag_idle(struct blk_mq_hw_ctx *hctx)
 {
 	struct blk_mq_tags *tags = hctx->tags;
-<<<<<<< HEAD
+	unsigned int users;
 
 	if (blk_mq_is_shared_tags(hctx->flags)) {
 		struct request_queue *q = hctx->queue;
 
-=======
-	unsigned int users;
-
-	if (blk_mq_is_shared_tags(hctx->flags)) {
-		struct request_queue *q = hctx->queue;
-
->>>>>>> 754e0b0e
 		if (!test_and_clear_bit(QUEUE_FLAG_HCTX_ACTIVE,
 					&q->queue_flags))
 			return;
@@ -108,13 +92,9 @@
 			return;
 	}
 
-<<<<<<< HEAD
-	atomic_dec(&tags->active_queues);
-=======
 	users = atomic_dec_return(&tags->active_queues);
 
 	blk_mq_update_wake_batch(tags, users);
->>>>>>> 754e0b0e
 
 	blk_mq_tag_wakeup_all(tags, false);
 }
@@ -531,10 +511,6 @@
 		struct sbitmap_queue *btags = &tags->bitmap_tags;
 
 		if (tags->nr_reserved_tags)
-<<<<<<< HEAD
-			bt_for_each(hctx, &tags->breserved_tags, fn, priv, true);
-		bt_for_each(hctx, &tags->bitmap_tags, fn, priv, false);
-=======
 			bt_for_each(NULL, q, bresv, fn, priv, true);
 		bt_for_each(NULL, q, btags, fn, priv, false);
 	} else {
@@ -557,7 +533,6 @@
 				bt_for_each(hctx, q, bresv, fn, priv, true);
 			bt_for_each(hctx, q, btags, fn, priv, false);
 		}
->>>>>>> 754e0b0e
 	}
 	blk_queue_exit(q);
 }

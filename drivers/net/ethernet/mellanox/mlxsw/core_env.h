--- conflicted
+++ resolved
@@ -24,8 +24,6 @@
 				    const struct ethtool_module_eeprom *page,
 				    struct netlink_ext_ack *extack);
 
-<<<<<<< HEAD
-=======
 int mlxsw_env_reset_module(struct net_device *netdev,
 			   struct mlxsw_core *mlxsw_core, u8 module,
 			   u32 *flags);
@@ -40,7 +38,6 @@
 				enum ethtool_module_power_mode_policy policy,
 				struct netlink_ext_ack *extack);
 
->>>>>>> df0cc57e
 int
 mlxsw_env_module_overheat_counter_get(struct mlxsw_core *mlxsw_core, u8 module,
 				      u64 *p_counter);

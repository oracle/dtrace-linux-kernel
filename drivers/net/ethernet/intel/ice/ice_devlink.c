--- conflicted
+++ resolved
@@ -46,13 +46,8 @@
 	status = ice_read_pba_string(hw, (u8 *)ctx->buf, sizeof(ctx->buf));
 	if (status)
 		/* We failed to locate the PBA, so just skip this entry */
-<<<<<<< HEAD
-		dev_dbg(ice_pf_to_dev(pf), "Failed to read Product Board Assembly string, status %s\n",
-			ice_stat_str(status));
-=======
 		dev_dbg(ice_pf_to_dev(pf), "Failed to read Product Board Assembly string, status %d\n",
 			status);
->>>>>>> 754e0b0e
 }
 
 static void ice_info_fw_mgmt(struct ice_pf *pf, struct ice_info_ctx *ctx)
@@ -473,13 +468,10 @@
 
 static const struct devlink_ops ice_devlink_ops = {
 	.supported_flash_update_params = DEVLINK_SUPPORT_FLASH_UPDATE_OVERWRITE_MASK,
-<<<<<<< HEAD
-=======
 	.reload_actions = BIT(DEVLINK_RELOAD_ACTION_FW_ACTIVATE),
 	/* The ice driver currently does not support driver reinit */
 	.reload_down = ice_devlink_reload_empr_start,
 	.reload_up = ice_devlink_reload_empr_finish,
->>>>>>> 754e0b0e
 	.eswitch_mode_get = ice_eswitch_mode_get,
 	.eswitch_mode_set = ice_eswitch_mode_set,
 	.info_get = ice_devlink_info_get,
@@ -640,10 +632,7 @@
 {
 	struct devlink *devlink = priv_to_devlink(pf);
 
-<<<<<<< HEAD
-=======
 	devlink_set_features(devlink, DEVLINK_F_RELOAD);
->>>>>>> 754e0b0e
 	devlink_register(devlink);
 }
 
@@ -658,8 +647,6 @@
 	devlink_unregister(priv_to_devlink(pf));
 }
 
-<<<<<<< HEAD
-=======
 int ice_devlink_register_params(struct ice_pf *pf)
 {
 	struct devlink *devlink = priv_to_devlink(pf);
@@ -690,7 +677,6 @@
 				  ARRAY_SIZE(ice_devlink_params));
 }
 
->>>>>>> 754e0b0e
 /**
  * ice_devlink_create_pf_port - Create a devlink port for this PF
  * @pf: the PF to create a devlink port for

--- conflicted
+++ resolved
@@ -147,10 +147,7 @@
 		},
 	},
 	{
-<<<<<<< HEAD
-=======
 	.callback = video_detect_force_vendor,
->>>>>>> 7aef27f0
 	.ident = "Sony VPCEH3U1E",
 	.matches = {
 		DMI_MATCH(DMI_SYS_VENDOR, "Sony Corporation"),

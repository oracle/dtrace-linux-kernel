/*
 * Copyright 2016 Advanced Micro Devices, Inc.
 *
 * Permission is hereby granted, free of charge, to any person obtaining a
 * copy of this software and associated documentation files (the "Software"),
 * to deal in the Software without restriction, including without limitation
 * the rights to use, copy, modify, merge, publish, distribute, sublicense,
 * and/or sell copies of the Software, and to permit persons to whom the
 * Software is furnished to do so, subject to the following conditions:
 *
 * The above copyright notice and this permission notice shall be included in
 * all copies or substantial portions of the Software.
 *
 * THE SOFTWARE IS PROVIDED "AS IS", WITHOUT WARRANTY OF ANY KIND, EXPRESS OR
 * IMPLIED, INCLUDING BUT NOT LIMITED TO THE WARRANTIES OF MERCHANTABILITY,
 * FITNESS FOR A PARTICULAR PURPOSE AND NONINFRINGEMENT.  IN NO EVENT SHALL
 * THE COPYRIGHT HOLDER(S) OR AUTHOR(S) BE LIABLE FOR ANY CLAIM, DAMAGES OR
 * OTHER LIABILITY, WHETHER IN AN ACTION OF CONTRACT, TORT OR OTHERWISE,
 * ARISING FROM, OUT OF OR IN CONNECTION WITH THE SOFTWARE OR THE USE OR
 * OTHER DEALINGS IN THE SOFTWARE.
 *
 */

#include <linux/firmware.h>

#include "amdgpu.h"
#include "amdgpu_vcn.h"
#include "amdgpu_pm.h"
#include "soc15.h"
#include "soc15d.h"
#include "soc15_common.h"

#include "vcn/vcn_1_0_offset.h"
#include "vcn/vcn_1_0_sh_mask.h"
#include "mmhub/mmhub_9_1_offset.h"
#include "mmhub/mmhub_9_1_sh_mask.h"

#include "ivsrcid/vcn/irqsrcs_vcn_1_0.h"
#include "jpeg_v1_0.h"
#include "vcn_v1_0.h"

#define mmUVD_RBC_XX_IB_REG_CHECK_1_0		0x05ab
#define mmUVD_RBC_XX_IB_REG_CHECK_1_0_BASE_IDX	1
#define mmUVD_REG_XX_MASK_1_0			0x05ac
#define mmUVD_REG_XX_MASK_1_0_BASE_IDX		1

static int vcn_v1_0_stop(struct amdgpu_device *adev);
static void vcn_v1_0_set_dec_ring_funcs(struct amdgpu_device *adev);
static void vcn_v1_0_set_enc_ring_funcs(struct amdgpu_device *adev);
static void vcn_v1_0_set_irq_funcs(struct amdgpu_device *adev);
static int vcn_v1_0_set_powergating_state(void *handle, enum amd_powergating_state state);
static int vcn_v1_0_pause_dpg_mode(struct amdgpu_device *adev,
				int inst_idx, struct dpg_pause_state *new_state);

static void vcn_v1_0_idle_work_handler(struct work_struct *work);
static void vcn_v1_0_ring_begin_use(struct amdgpu_ring *ring);

/**
 * vcn_v1_0_early_init - set function pointers
 *
 * @handle: amdgpu_device pointer
 *
 * Set ring and irq function pointers
 */
static int vcn_v1_0_early_init(void *handle)
{
	struct amdgpu_device *adev = (struct amdgpu_device *)handle;

	adev->vcn.num_enc_rings = 2;

	vcn_v1_0_set_dec_ring_funcs(adev);
	vcn_v1_0_set_enc_ring_funcs(adev);
	vcn_v1_0_set_irq_funcs(adev);

	jpeg_v1_0_early_init(handle);

	return 0;
}

/**
 * vcn_v1_0_sw_init - sw init for VCN block
 *
 * @handle: amdgpu_device pointer
 *
 * Load firmware and sw initialization
 */
static int vcn_v1_0_sw_init(void *handle)
{
	struct amdgpu_ring *ring;
	int i, r;
	struct amdgpu_device *adev = (struct amdgpu_device *)handle;

	/* VCN DEC TRAP */
	r = amdgpu_irq_add_id(adev, SOC15_IH_CLIENTID_VCN,
			VCN_1_0__SRCID__UVD_SYSTEM_MESSAGE_INTERRUPT, &adev->vcn.inst->irq);
	if (r)
		return r;

	/* VCN ENC TRAP */
	for (i = 0; i < adev->vcn.num_enc_rings; ++i) {
		r = amdgpu_irq_add_id(adev, SOC15_IH_CLIENTID_VCN, i + VCN_1_0__SRCID__UVD_ENC_GENERAL_PURPOSE,
					&adev->vcn.inst->irq);
		if (r)
			return r;
	}

	r = amdgpu_vcn_sw_init(adev);
	if (r)
		return r;

	/* Override the work func */
	adev->vcn.idle_work.work.func = vcn_v1_0_idle_work_handler;

<<<<<<< HEAD
	if (adev->firmware.load_type == AMDGPU_FW_LOAD_PSP) {
		const struct common_firmware_header *hdr;
		hdr = (const struct common_firmware_header *)adev->vcn.fw->data;
		adev->firmware.ucode[AMDGPU_UCODE_ID_VCN].ucode_id = AMDGPU_UCODE_ID_VCN;
		adev->firmware.ucode[AMDGPU_UCODE_ID_VCN].fw = adev->vcn.fw;
		adev->firmware.fw_size +=
			ALIGN(le32_to_cpu(hdr->ucode_size_bytes), PAGE_SIZE);
		dev_info(adev->dev, "Will use PSP to load VCN firmware\n");
	}
=======
	amdgpu_vcn_setup_ucode(adev);
>>>>>>> df0cc57e

	r = amdgpu_vcn_resume(adev);
	if (r)
		return r;

	ring = &adev->vcn.inst->ring_dec;
	sprintf(ring->name, "vcn_dec");
	r = amdgpu_ring_init(adev, ring, 512, &adev->vcn.inst->irq, 0,
			     AMDGPU_RING_PRIO_DEFAULT, NULL);
	if (r)
		return r;

	adev->vcn.internal.scratch9 = adev->vcn.inst->external.scratch9 =
		SOC15_REG_OFFSET(UVD, 0, mmUVD_SCRATCH9);
	adev->vcn.internal.data0 = adev->vcn.inst->external.data0 =
		SOC15_REG_OFFSET(UVD, 0, mmUVD_GPCOM_VCPU_DATA0);
	adev->vcn.internal.data1 = adev->vcn.inst->external.data1 =
		SOC15_REG_OFFSET(UVD, 0, mmUVD_GPCOM_VCPU_DATA1);
	adev->vcn.internal.cmd = adev->vcn.inst->external.cmd =
		SOC15_REG_OFFSET(UVD, 0, mmUVD_GPCOM_VCPU_CMD);
	adev->vcn.internal.nop = adev->vcn.inst->external.nop =
		SOC15_REG_OFFSET(UVD, 0, mmUVD_NO_OP);

	for (i = 0; i < adev->vcn.num_enc_rings; ++i) {
		enum amdgpu_ring_priority_level hw_prio = amdgpu_vcn_get_enc_ring_prio(i);

		ring = &adev->vcn.inst->ring_enc[i];
		sprintf(ring->name, "vcn_enc%d", i);
		r = amdgpu_ring_init(adev, ring, 512, &adev->vcn.inst->irq, 0,
				     hw_prio, NULL);
		if (r)
			return r;
	}

	adev->vcn.pause_dpg_mode = vcn_v1_0_pause_dpg_mode;

	r = jpeg_v1_0_sw_init(handle);

	return r;
}

/**
 * vcn_v1_0_sw_fini - sw fini for VCN block
 *
 * @handle: amdgpu_device pointer
 *
 * VCN suspend and free up sw allocation
 */
static int vcn_v1_0_sw_fini(void *handle)
{
	int r;
	struct amdgpu_device *adev = (struct amdgpu_device *)handle;

	r = amdgpu_vcn_suspend(adev);
	if (r)
		return r;

	jpeg_v1_0_sw_fini(handle);

	r = amdgpu_vcn_sw_fini(adev);

	return r;
}

/**
 * vcn_v1_0_hw_init - start and test VCN block
 *
 * @handle: amdgpu_device pointer
 *
 * Initialize the hardware, boot up the VCPU and do some testing
 */
static int vcn_v1_0_hw_init(void *handle)
{
	struct amdgpu_device *adev = (struct amdgpu_device *)handle;
	struct amdgpu_ring *ring = &adev->vcn.inst->ring_dec;
	int i, r;

	r = amdgpu_ring_test_helper(ring);
	if (r)
		goto done;

	for (i = 0; i < adev->vcn.num_enc_rings; ++i) {
		ring = &adev->vcn.inst->ring_enc[i];
		r = amdgpu_ring_test_helper(ring);
		if (r)
			goto done;
	}

	ring = &adev->jpeg.inst->ring_dec;
	r = amdgpu_ring_test_helper(ring);
	if (r)
		goto done;

done:
	if (!r)
		DRM_INFO("VCN decode and encode initialized successfully(under %s).\n",
			(adev->pg_flags & AMD_PG_SUPPORT_VCN_DPG)?"DPG Mode":"SPG Mode");

	return r;
}

/**
 * vcn_v1_0_hw_fini - stop the hardware block
 *
 * @handle: amdgpu_device pointer
 *
 * Stop the VCN block, mark ring as not ready any more
 */
static int vcn_v1_0_hw_fini(void *handle)
{
	struct amdgpu_device *adev = (struct amdgpu_device *)handle;

	cancel_delayed_work_sync(&adev->vcn.idle_work);

	if ((adev->pg_flags & AMD_PG_SUPPORT_VCN_DPG) ||
		(adev->vcn.cur_state != AMD_PG_STATE_GATE &&
		 RREG32_SOC15(VCN, 0, mmUVD_STATUS))) {
		vcn_v1_0_set_powergating_state(adev, AMD_PG_STATE_GATE);
	}

	return 0;
}

/**
 * vcn_v1_0_suspend - suspend VCN block
 *
 * @handle: amdgpu_device pointer
 *
 * HW fini and suspend VCN block
 */
static int vcn_v1_0_suspend(void *handle)
{
	int r;
	struct amdgpu_device *adev = (struct amdgpu_device *)handle;
	bool idle_work_unexecuted;

	idle_work_unexecuted = cancel_delayed_work_sync(&adev->vcn.idle_work);
	if (idle_work_unexecuted) {
		if (adev->pm.dpm_enabled)
			amdgpu_dpm_enable_uvd(adev, false);
	}

	r = vcn_v1_0_hw_fini(adev);
	if (r)
		return r;

	r = amdgpu_vcn_suspend(adev);

	return r;
}

/**
 * vcn_v1_0_resume - resume VCN block
 *
 * @handle: amdgpu_device pointer
 *
 * Resume firmware and hw init VCN block
 */
static int vcn_v1_0_resume(void *handle)
{
	int r;
	struct amdgpu_device *adev = (struct amdgpu_device *)handle;

	r = amdgpu_vcn_resume(adev);
	if (r)
		return r;

	r = vcn_v1_0_hw_init(adev);

	return r;
}

/**
 * vcn_v1_0_mc_resume_spg_mode - memory controller programming
 *
 * @adev: amdgpu_device pointer
 *
 * Let the VCN memory controller know it's offsets
 */
static void vcn_v1_0_mc_resume_spg_mode(struct amdgpu_device *adev)
{
	uint32_t size = AMDGPU_GPU_PAGE_ALIGN(adev->vcn.fw->size + 4);
	uint32_t offset;

	/* cache window 0: fw */
	if (adev->firmware.load_type == AMDGPU_FW_LOAD_PSP) {
		WREG32_SOC15(UVD, 0, mmUVD_LMI_VCPU_CACHE_64BIT_BAR_LOW,
			     (adev->firmware.ucode[AMDGPU_UCODE_ID_VCN].tmr_mc_addr_lo));
		WREG32_SOC15(UVD, 0, mmUVD_LMI_VCPU_CACHE_64BIT_BAR_HIGH,
			     (adev->firmware.ucode[AMDGPU_UCODE_ID_VCN].tmr_mc_addr_hi));
		WREG32_SOC15(UVD, 0, mmUVD_VCPU_CACHE_OFFSET0, 0);
		offset = 0;
	} else {
		WREG32_SOC15(UVD, 0, mmUVD_LMI_VCPU_CACHE_64BIT_BAR_LOW,
			lower_32_bits(adev->vcn.inst->gpu_addr));
		WREG32_SOC15(UVD, 0, mmUVD_LMI_VCPU_CACHE_64BIT_BAR_HIGH,
			upper_32_bits(adev->vcn.inst->gpu_addr));
		offset = size;
		WREG32_SOC15(UVD, 0, mmUVD_VCPU_CACHE_OFFSET0,
			     AMDGPU_UVD_FIRMWARE_OFFSET >> 3);
	}

	WREG32_SOC15(UVD, 0, mmUVD_VCPU_CACHE_SIZE0, size);

	/* cache window 1: stack */
	WREG32_SOC15(UVD, 0, mmUVD_LMI_VCPU_CACHE1_64BIT_BAR_LOW,
		     lower_32_bits(adev->vcn.inst->gpu_addr + offset));
	WREG32_SOC15(UVD, 0, mmUVD_LMI_VCPU_CACHE1_64BIT_BAR_HIGH,
		     upper_32_bits(adev->vcn.inst->gpu_addr + offset));
	WREG32_SOC15(UVD, 0, mmUVD_VCPU_CACHE_OFFSET1, 0);
	WREG32_SOC15(UVD, 0, mmUVD_VCPU_CACHE_SIZE1, AMDGPU_VCN_STACK_SIZE);

	/* cache window 2: context */
	WREG32_SOC15(UVD, 0, mmUVD_LMI_VCPU_CACHE2_64BIT_BAR_LOW,
		     lower_32_bits(adev->vcn.inst->gpu_addr + offset + AMDGPU_VCN_STACK_SIZE));
	WREG32_SOC15(UVD, 0, mmUVD_LMI_VCPU_CACHE2_64BIT_BAR_HIGH,
		     upper_32_bits(adev->vcn.inst->gpu_addr + offset + AMDGPU_VCN_STACK_SIZE));
	WREG32_SOC15(UVD, 0, mmUVD_VCPU_CACHE_OFFSET2, 0);
	WREG32_SOC15(UVD, 0, mmUVD_VCPU_CACHE_SIZE2, AMDGPU_VCN_CONTEXT_SIZE);

	WREG32_SOC15(UVD, 0, mmUVD_UDEC_ADDR_CONFIG,
			adev->gfx.config.gb_addr_config);
	WREG32_SOC15(UVD, 0, mmUVD_UDEC_DB_ADDR_CONFIG,
			adev->gfx.config.gb_addr_config);
	WREG32_SOC15(UVD, 0, mmUVD_UDEC_DBW_ADDR_CONFIG,
			adev->gfx.config.gb_addr_config);
	WREG32_SOC15(UVD, 0, mmUVD_UDEC_DBW_UV_ADDR_CONFIG,
			adev->gfx.config.gb_addr_config);
	WREG32_SOC15(UVD, 0, mmUVD_MIF_CURR_ADDR_CONFIG,
			adev->gfx.config.gb_addr_config);
	WREG32_SOC15(UVD, 0, mmUVD_MIF_CURR_UV_ADDR_CONFIG,
			adev->gfx.config.gb_addr_config);
	WREG32_SOC15(UVD, 0, mmUVD_MIF_RECON1_ADDR_CONFIG,
			adev->gfx.config.gb_addr_config);
	WREG32_SOC15(UVD, 0, mmUVD_MIF_RECON1_UV_ADDR_CONFIG,
			adev->gfx.config.gb_addr_config);
	WREG32_SOC15(UVD, 0, mmUVD_MIF_REF_ADDR_CONFIG,
			adev->gfx.config.gb_addr_config);
	WREG32_SOC15(UVD, 0, mmUVD_MIF_REF_UV_ADDR_CONFIG,
			adev->gfx.config.gb_addr_config);
	WREG32_SOC15(UVD, 0, mmUVD_JPEG_ADDR_CONFIG,
			adev->gfx.config.gb_addr_config);
	WREG32_SOC15(UVD, 0, mmUVD_JPEG_UV_ADDR_CONFIG,
			adev->gfx.config.gb_addr_config);
}

static void vcn_v1_0_mc_resume_dpg_mode(struct amdgpu_device *adev)
{
	uint32_t size = AMDGPU_GPU_PAGE_ALIGN(adev->vcn.fw->size + 4);
	uint32_t offset;

	/* cache window 0: fw */
	if (adev->firmware.load_type == AMDGPU_FW_LOAD_PSP) {
		WREG32_SOC15_DPG_MODE_1_0(UVD, 0, mmUVD_LMI_VCPU_CACHE_64BIT_BAR_LOW,
			     (adev->firmware.ucode[AMDGPU_UCODE_ID_VCN].tmr_mc_addr_lo),
			     0xFFFFFFFF, 0);
		WREG32_SOC15_DPG_MODE_1_0(UVD, 0, mmUVD_LMI_VCPU_CACHE_64BIT_BAR_HIGH,
			     (adev->firmware.ucode[AMDGPU_UCODE_ID_VCN].tmr_mc_addr_hi),
			     0xFFFFFFFF, 0);
		WREG32_SOC15_DPG_MODE_1_0(UVD, 0, mmUVD_VCPU_CACHE_OFFSET0, 0,
			     0xFFFFFFFF, 0);
		offset = 0;
	} else {
		WREG32_SOC15_DPG_MODE_1_0(UVD, 0, mmUVD_LMI_VCPU_CACHE_64BIT_BAR_LOW,
			lower_32_bits(adev->vcn.inst->gpu_addr), 0xFFFFFFFF, 0);
		WREG32_SOC15_DPG_MODE_1_0(UVD, 0, mmUVD_LMI_VCPU_CACHE_64BIT_BAR_HIGH,
			upper_32_bits(adev->vcn.inst->gpu_addr), 0xFFFFFFFF, 0);
		offset = size;
		WREG32_SOC15_DPG_MODE_1_0(UVD, 0, mmUVD_VCPU_CACHE_OFFSET0,
			     AMDGPU_UVD_FIRMWARE_OFFSET >> 3, 0xFFFFFFFF, 0);
	}

	WREG32_SOC15_DPG_MODE_1_0(UVD, 0, mmUVD_VCPU_CACHE_SIZE0, size, 0xFFFFFFFF, 0);

	/* cache window 1: stack */
	WREG32_SOC15_DPG_MODE_1_0(UVD, 0, mmUVD_LMI_VCPU_CACHE1_64BIT_BAR_LOW,
		     lower_32_bits(adev->vcn.inst->gpu_addr + offset), 0xFFFFFFFF, 0);
	WREG32_SOC15_DPG_MODE_1_0(UVD, 0, mmUVD_LMI_VCPU_CACHE1_64BIT_BAR_HIGH,
		     upper_32_bits(adev->vcn.inst->gpu_addr + offset), 0xFFFFFFFF, 0);
	WREG32_SOC15_DPG_MODE_1_0(UVD, 0, mmUVD_VCPU_CACHE_OFFSET1, 0,
			     0xFFFFFFFF, 0);
	WREG32_SOC15_DPG_MODE_1_0(UVD, 0, mmUVD_VCPU_CACHE_SIZE1, AMDGPU_VCN_STACK_SIZE,
			     0xFFFFFFFF, 0);

	/* cache window 2: context */
	WREG32_SOC15_DPG_MODE_1_0(UVD, 0, mmUVD_LMI_VCPU_CACHE2_64BIT_BAR_LOW,
		     lower_32_bits(adev->vcn.inst->gpu_addr + offset + AMDGPU_VCN_STACK_SIZE),
			     0xFFFFFFFF, 0);
	WREG32_SOC15_DPG_MODE_1_0(UVD, 0, mmUVD_LMI_VCPU_CACHE2_64BIT_BAR_HIGH,
		     upper_32_bits(adev->vcn.inst->gpu_addr + offset + AMDGPU_VCN_STACK_SIZE),
			     0xFFFFFFFF, 0);
	WREG32_SOC15_DPG_MODE_1_0(UVD, 0, mmUVD_VCPU_CACHE_OFFSET2, 0, 0xFFFFFFFF, 0);
	WREG32_SOC15_DPG_MODE_1_0(UVD, 0, mmUVD_VCPU_CACHE_SIZE2, AMDGPU_VCN_CONTEXT_SIZE,
			     0xFFFFFFFF, 0);

	/* VCN global tiling registers */
	WREG32_SOC15_DPG_MODE_1_0(UVD, 0, mmUVD_UDEC_ADDR_CONFIG,
			adev->gfx.config.gb_addr_config, 0xFFFFFFFF, 0);
	WREG32_SOC15_DPG_MODE_1_0(UVD, 0, mmUVD_UDEC_DB_ADDR_CONFIG,
			adev->gfx.config.gb_addr_config, 0xFFFFFFFF, 0);
	WREG32_SOC15_DPG_MODE_1_0(UVD, 0, mmUVD_UDEC_DBW_ADDR_CONFIG,
			adev->gfx.config.gb_addr_config, 0xFFFFFFFF, 0);
	WREG32_SOC15_DPG_MODE_1_0(UVD, 0, mmUVD_UDEC_DBW_UV_ADDR_CONFIG,
		adev->gfx.config.gb_addr_config, 0xFFFFFFFF, 0);
	WREG32_SOC15_DPG_MODE_1_0(UVD, 0, mmUVD_MIF_CURR_ADDR_CONFIG,
		adev->gfx.config.gb_addr_config, 0xFFFFFFFF, 0);
	WREG32_SOC15_DPG_MODE_1_0(UVD, 0, mmUVD_MIF_CURR_UV_ADDR_CONFIG,
		adev->gfx.config.gb_addr_config, 0xFFFFFFFF, 0);
	WREG32_SOC15_DPG_MODE_1_0(UVD, 0, mmUVD_MIF_RECON1_ADDR_CONFIG,
		adev->gfx.config.gb_addr_config, 0xFFFFFFFF, 0);
	WREG32_SOC15_DPG_MODE_1_0(UVD, 0, mmUVD_MIF_RECON1_UV_ADDR_CONFIG,
		adev->gfx.config.gb_addr_config, 0xFFFFFFFF, 0);
	WREG32_SOC15_DPG_MODE_1_0(UVD, 0, mmUVD_MIF_REF_ADDR_CONFIG,
		adev->gfx.config.gb_addr_config, 0xFFFFFFFF, 0);
	WREG32_SOC15_DPG_MODE_1_0(UVD, 0, mmUVD_MIF_REF_UV_ADDR_CONFIG,
		adev->gfx.config.gb_addr_config, 0xFFFFFFFF, 0);
}

/**
 * vcn_v1_0_disable_clock_gating - disable VCN clock gating
 *
 * @adev: amdgpu_device pointer
 *
 * Disable clock gating for VCN block
 */
static void vcn_v1_0_disable_clock_gating(struct amdgpu_device *adev)
{
	uint32_t data;

	/* JPEG disable CGC */
	data = RREG32_SOC15(VCN, 0, mmJPEG_CGC_CTRL);

	if (adev->cg_flags & AMD_CG_SUPPORT_VCN_MGCG)
		data |= 1 << JPEG_CGC_CTRL__DYN_CLOCK_MODE__SHIFT;
	else
		data &= ~JPEG_CGC_CTRL__DYN_CLOCK_MODE_MASK;

	data |= 1 << JPEG_CGC_CTRL__CLK_GATE_DLY_TIMER__SHIFT;
	data |= 4 << JPEG_CGC_CTRL__CLK_OFF_DELAY__SHIFT;
	WREG32_SOC15(VCN, 0, mmJPEG_CGC_CTRL, data);

	data = RREG32_SOC15(VCN, 0, mmJPEG_CGC_GATE);
	data &= ~(JPEG_CGC_GATE__JPEG_MASK | JPEG_CGC_GATE__JPEG2_MASK);
	WREG32_SOC15(VCN, 0, mmJPEG_CGC_GATE, data);

	/* UVD disable CGC */
	data = RREG32_SOC15(VCN, 0, mmUVD_CGC_CTRL);
	if (adev->cg_flags & AMD_CG_SUPPORT_VCN_MGCG)
		data |= 1 << UVD_CGC_CTRL__DYN_CLOCK_MODE__SHIFT;
	else
		data &= ~ UVD_CGC_CTRL__DYN_CLOCK_MODE_MASK;

	data |= 1 << UVD_CGC_CTRL__CLK_GATE_DLY_TIMER__SHIFT;
	data |= 4 << UVD_CGC_CTRL__CLK_OFF_DELAY__SHIFT;
	WREG32_SOC15(VCN, 0, mmUVD_CGC_CTRL, data);

	data = RREG32_SOC15(VCN, 0, mmUVD_CGC_GATE);
	data &= ~(UVD_CGC_GATE__SYS_MASK
		| UVD_CGC_GATE__UDEC_MASK
		| UVD_CGC_GATE__MPEG2_MASK
		| UVD_CGC_GATE__REGS_MASK
		| UVD_CGC_GATE__RBC_MASK
		| UVD_CGC_GATE__LMI_MC_MASK
		| UVD_CGC_GATE__LMI_UMC_MASK
		| UVD_CGC_GATE__IDCT_MASK
		| UVD_CGC_GATE__MPRD_MASK
		| UVD_CGC_GATE__MPC_MASK
		| UVD_CGC_GATE__LBSI_MASK
		| UVD_CGC_GATE__LRBBM_MASK
		| UVD_CGC_GATE__UDEC_RE_MASK
		| UVD_CGC_GATE__UDEC_CM_MASK
		| UVD_CGC_GATE__UDEC_IT_MASK
		| UVD_CGC_GATE__UDEC_DB_MASK
		| UVD_CGC_GATE__UDEC_MP_MASK
		| UVD_CGC_GATE__WCB_MASK
		| UVD_CGC_GATE__VCPU_MASK
		| UVD_CGC_GATE__SCPU_MASK);
	WREG32_SOC15(VCN, 0, mmUVD_CGC_GATE, data);

	data = RREG32_SOC15(VCN, 0, mmUVD_CGC_CTRL);
	data &= ~(UVD_CGC_CTRL__UDEC_RE_MODE_MASK
		| UVD_CGC_CTRL__UDEC_CM_MODE_MASK
		| UVD_CGC_CTRL__UDEC_IT_MODE_MASK
		| UVD_CGC_CTRL__UDEC_DB_MODE_MASK
		| UVD_CGC_CTRL__UDEC_MP_MODE_MASK
		| UVD_CGC_CTRL__SYS_MODE_MASK
		| UVD_CGC_CTRL__UDEC_MODE_MASK
		| UVD_CGC_CTRL__MPEG2_MODE_MASK
		| UVD_CGC_CTRL__REGS_MODE_MASK
		| UVD_CGC_CTRL__RBC_MODE_MASK
		| UVD_CGC_CTRL__LMI_MC_MODE_MASK
		| UVD_CGC_CTRL__LMI_UMC_MODE_MASK
		| UVD_CGC_CTRL__IDCT_MODE_MASK
		| UVD_CGC_CTRL__MPRD_MODE_MASK
		| UVD_CGC_CTRL__MPC_MODE_MASK
		| UVD_CGC_CTRL__LBSI_MODE_MASK
		| UVD_CGC_CTRL__LRBBM_MODE_MASK
		| UVD_CGC_CTRL__WCB_MODE_MASK
		| UVD_CGC_CTRL__VCPU_MODE_MASK
		| UVD_CGC_CTRL__SCPU_MODE_MASK);
	WREG32_SOC15(VCN, 0, mmUVD_CGC_CTRL, data);

	/* turn on */
	data = RREG32_SOC15(VCN, 0, mmUVD_SUVD_CGC_GATE);
	data |= (UVD_SUVD_CGC_GATE__SRE_MASK
		| UVD_SUVD_CGC_GATE__SIT_MASK
		| UVD_SUVD_CGC_GATE__SMP_MASK
		| UVD_SUVD_CGC_GATE__SCM_MASK
		| UVD_SUVD_CGC_GATE__SDB_MASK
		| UVD_SUVD_CGC_GATE__SRE_H264_MASK
		| UVD_SUVD_CGC_GATE__SRE_HEVC_MASK
		| UVD_SUVD_CGC_GATE__SIT_H264_MASK
		| UVD_SUVD_CGC_GATE__SIT_HEVC_MASK
		| UVD_SUVD_CGC_GATE__SCM_H264_MASK
		| UVD_SUVD_CGC_GATE__SCM_HEVC_MASK
		| UVD_SUVD_CGC_GATE__SDB_H264_MASK
		| UVD_SUVD_CGC_GATE__SDB_HEVC_MASK
		| UVD_SUVD_CGC_GATE__SCLR_MASK
		| UVD_SUVD_CGC_GATE__UVD_SC_MASK
		| UVD_SUVD_CGC_GATE__ENT_MASK
		| UVD_SUVD_CGC_GATE__SIT_HEVC_DEC_MASK
		| UVD_SUVD_CGC_GATE__SIT_HEVC_ENC_MASK
		| UVD_SUVD_CGC_GATE__SITE_MASK
		| UVD_SUVD_CGC_GATE__SRE_VP9_MASK
		| UVD_SUVD_CGC_GATE__SCM_VP9_MASK
		| UVD_SUVD_CGC_GATE__SIT_VP9_DEC_MASK
		| UVD_SUVD_CGC_GATE__SDB_VP9_MASK
		| UVD_SUVD_CGC_GATE__IME_HEVC_MASK);
	WREG32_SOC15(VCN, 0, mmUVD_SUVD_CGC_GATE, data);

	data = RREG32_SOC15(VCN, 0, mmUVD_SUVD_CGC_CTRL);
	data &= ~(UVD_SUVD_CGC_CTRL__SRE_MODE_MASK
		| UVD_SUVD_CGC_CTRL__SIT_MODE_MASK
		| UVD_SUVD_CGC_CTRL__SMP_MODE_MASK
		| UVD_SUVD_CGC_CTRL__SCM_MODE_MASK
		| UVD_SUVD_CGC_CTRL__SDB_MODE_MASK
		| UVD_SUVD_CGC_CTRL__SCLR_MODE_MASK
		| UVD_SUVD_CGC_CTRL__UVD_SC_MODE_MASK
		| UVD_SUVD_CGC_CTRL__ENT_MODE_MASK
		| UVD_SUVD_CGC_CTRL__IME_MODE_MASK
		| UVD_SUVD_CGC_CTRL__SITE_MODE_MASK);
	WREG32_SOC15(VCN, 0, mmUVD_SUVD_CGC_CTRL, data);
}

/**
 * vcn_v1_0_enable_clock_gating - enable VCN clock gating
 *
 * @adev: amdgpu_device pointer
 *
 * Enable clock gating for VCN block
 */
static void vcn_v1_0_enable_clock_gating(struct amdgpu_device *adev)
{
	uint32_t data = 0;

	/* enable JPEG CGC */
	data = RREG32_SOC15(VCN, 0, mmJPEG_CGC_CTRL);
	if (adev->cg_flags & AMD_CG_SUPPORT_VCN_MGCG)
		data |= 1 << JPEG_CGC_CTRL__DYN_CLOCK_MODE__SHIFT;
	else
		data |= 0 << JPEG_CGC_CTRL__DYN_CLOCK_MODE__SHIFT;
	data |= 1 << JPEG_CGC_CTRL__CLK_GATE_DLY_TIMER__SHIFT;
	data |= 4 << JPEG_CGC_CTRL__CLK_OFF_DELAY__SHIFT;
	WREG32_SOC15(VCN, 0, mmJPEG_CGC_CTRL, data);

	data = RREG32_SOC15(VCN, 0, mmJPEG_CGC_GATE);
	data |= (JPEG_CGC_GATE__JPEG_MASK | JPEG_CGC_GATE__JPEG2_MASK);
	WREG32_SOC15(VCN, 0, mmJPEG_CGC_GATE, data);

	/* enable UVD CGC */
	data = RREG32_SOC15(VCN, 0, mmUVD_CGC_CTRL);
	if (adev->cg_flags & AMD_CG_SUPPORT_VCN_MGCG)
		data |= 1 << UVD_CGC_CTRL__DYN_CLOCK_MODE__SHIFT;
	else
		data |= 0 << UVD_CGC_CTRL__DYN_CLOCK_MODE__SHIFT;
	data |= 1 << UVD_CGC_CTRL__CLK_GATE_DLY_TIMER__SHIFT;
	data |= 4 << UVD_CGC_CTRL__CLK_OFF_DELAY__SHIFT;
	WREG32_SOC15(VCN, 0, mmUVD_CGC_CTRL, data);

	data = RREG32_SOC15(VCN, 0, mmUVD_CGC_CTRL);
	data |= (UVD_CGC_CTRL__UDEC_RE_MODE_MASK
		| UVD_CGC_CTRL__UDEC_CM_MODE_MASK
		| UVD_CGC_CTRL__UDEC_IT_MODE_MASK
		| UVD_CGC_CTRL__UDEC_DB_MODE_MASK
		| UVD_CGC_CTRL__UDEC_MP_MODE_MASK
		| UVD_CGC_CTRL__SYS_MODE_MASK
		| UVD_CGC_CTRL__UDEC_MODE_MASK
		| UVD_CGC_CTRL__MPEG2_MODE_MASK
		| UVD_CGC_CTRL__REGS_MODE_MASK
		| UVD_CGC_CTRL__RBC_MODE_MASK
		| UVD_CGC_CTRL__LMI_MC_MODE_MASK
		| UVD_CGC_CTRL__LMI_UMC_MODE_MASK
		| UVD_CGC_CTRL__IDCT_MODE_MASK
		| UVD_CGC_CTRL__MPRD_MODE_MASK
		| UVD_CGC_CTRL__MPC_MODE_MASK
		| UVD_CGC_CTRL__LBSI_MODE_MASK
		| UVD_CGC_CTRL__LRBBM_MODE_MASK
		| UVD_CGC_CTRL__WCB_MODE_MASK
		| UVD_CGC_CTRL__VCPU_MODE_MASK
		| UVD_CGC_CTRL__SCPU_MODE_MASK);
	WREG32_SOC15(VCN, 0, mmUVD_CGC_CTRL, data);

	data = RREG32_SOC15(VCN, 0, mmUVD_SUVD_CGC_CTRL);
	data |= (UVD_SUVD_CGC_CTRL__SRE_MODE_MASK
		| UVD_SUVD_CGC_CTRL__SIT_MODE_MASK
		| UVD_SUVD_CGC_CTRL__SMP_MODE_MASK
		| UVD_SUVD_CGC_CTRL__SCM_MODE_MASK
		| UVD_SUVD_CGC_CTRL__SDB_MODE_MASK
		| UVD_SUVD_CGC_CTRL__SCLR_MODE_MASK
		| UVD_SUVD_CGC_CTRL__UVD_SC_MODE_MASK
		| UVD_SUVD_CGC_CTRL__ENT_MODE_MASK
		| UVD_SUVD_CGC_CTRL__IME_MODE_MASK
		| UVD_SUVD_CGC_CTRL__SITE_MODE_MASK);
	WREG32_SOC15(VCN, 0, mmUVD_SUVD_CGC_CTRL, data);
}

static void vcn_v1_0_clock_gating_dpg_mode(struct amdgpu_device *adev, uint8_t sram_sel)
{
	uint32_t reg_data = 0;

	/* disable JPEG CGC */
	if (adev->cg_flags & AMD_CG_SUPPORT_VCN_MGCG)
		reg_data = 1 << JPEG_CGC_CTRL__DYN_CLOCK_MODE__SHIFT;
	else
		reg_data = 0 << JPEG_CGC_CTRL__DYN_CLOCK_MODE__SHIFT;
	reg_data |= 1 << JPEG_CGC_CTRL__CLK_GATE_DLY_TIMER__SHIFT;
	reg_data |= 4 << JPEG_CGC_CTRL__CLK_OFF_DELAY__SHIFT;
	WREG32_SOC15_DPG_MODE_1_0(UVD, 0, mmJPEG_CGC_CTRL, reg_data, 0xFFFFFFFF, sram_sel);

	WREG32_SOC15_DPG_MODE_1_0(UVD, 0, mmJPEG_CGC_GATE, 0, 0xFFFFFFFF, sram_sel);

	/* enable sw clock gating control */
	if (adev->cg_flags & AMD_CG_SUPPORT_VCN_MGCG)
		reg_data = 1 << UVD_CGC_CTRL__DYN_CLOCK_MODE__SHIFT;
	else
		reg_data = 0 << UVD_CGC_CTRL__DYN_CLOCK_MODE__SHIFT;
	reg_data |= 1 << UVD_CGC_CTRL__CLK_GATE_DLY_TIMER__SHIFT;
	reg_data |= 4 << UVD_CGC_CTRL__CLK_OFF_DELAY__SHIFT;
	reg_data &= ~(UVD_CGC_CTRL__UDEC_RE_MODE_MASK |
		 UVD_CGC_CTRL__UDEC_CM_MODE_MASK |
		 UVD_CGC_CTRL__UDEC_IT_MODE_MASK |
		 UVD_CGC_CTRL__UDEC_DB_MODE_MASK |
		 UVD_CGC_CTRL__UDEC_MP_MODE_MASK |
		 UVD_CGC_CTRL__SYS_MODE_MASK |
		 UVD_CGC_CTRL__UDEC_MODE_MASK |
		 UVD_CGC_CTRL__MPEG2_MODE_MASK |
		 UVD_CGC_CTRL__REGS_MODE_MASK |
		 UVD_CGC_CTRL__RBC_MODE_MASK |
		 UVD_CGC_CTRL__LMI_MC_MODE_MASK |
		 UVD_CGC_CTRL__LMI_UMC_MODE_MASK |
		 UVD_CGC_CTRL__IDCT_MODE_MASK |
		 UVD_CGC_CTRL__MPRD_MODE_MASK |
		 UVD_CGC_CTRL__MPC_MODE_MASK |
		 UVD_CGC_CTRL__LBSI_MODE_MASK |
		 UVD_CGC_CTRL__LRBBM_MODE_MASK |
		 UVD_CGC_CTRL__WCB_MODE_MASK |
		 UVD_CGC_CTRL__VCPU_MODE_MASK |
		 UVD_CGC_CTRL__SCPU_MODE_MASK);
	WREG32_SOC15_DPG_MODE_1_0(UVD, 0, mmUVD_CGC_CTRL, reg_data, 0xFFFFFFFF, sram_sel);

	/* turn off clock gating */
	WREG32_SOC15_DPG_MODE_1_0(UVD, 0, mmUVD_CGC_GATE, 0, 0xFFFFFFFF, sram_sel);

	/* turn on SUVD clock gating */
	WREG32_SOC15_DPG_MODE_1_0(UVD, 0, mmUVD_SUVD_CGC_GATE, 1, 0xFFFFFFFF, sram_sel);

	/* turn on sw mode in UVD_SUVD_CGC_CTRL */
	WREG32_SOC15_DPG_MODE_1_0(UVD, 0, mmUVD_SUVD_CGC_CTRL, 0, 0xFFFFFFFF, sram_sel);
}

static void vcn_1_0_disable_static_power_gating(struct amdgpu_device *adev)
{
	uint32_t data = 0;

	if (adev->pg_flags & AMD_PG_SUPPORT_VCN) {
		data = (1 << UVD_PGFSM_CONFIG__UVDM_PWR_CONFIG__SHIFT
			| 1 << UVD_PGFSM_CONFIG__UVDU_PWR_CONFIG__SHIFT
			| 2 << UVD_PGFSM_CONFIG__UVDF_PWR_CONFIG__SHIFT
			| 2 << UVD_PGFSM_CONFIG__UVDC_PWR_CONFIG__SHIFT
			| 2 << UVD_PGFSM_CONFIG__UVDB_PWR_CONFIG__SHIFT
			| 2 << UVD_PGFSM_CONFIG__UVDIL_PWR_CONFIG__SHIFT
			| 2 << UVD_PGFSM_CONFIG__UVDIR_PWR_CONFIG__SHIFT
			| 2 << UVD_PGFSM_CONFIG__UVDTD_PWR_CONFIG__SHIFT
			| 2 << UVD_PGFSM_CONFIG__UVDTE_PWR_CONFIG__SHIFT
			| 2 << UVD_PGFSM_CONFIG__UVDE_PWR_CONFIG__SHIFT
			| 2 << UVD_PGFSM_CONFIG__UVDW_PWR_CONFIG__SHIFT);

		WREG32_SOC15(VCN, 0, mmUVD_PGFSM_CONFIG, data);
		SOC15_WAIT_ON_RREG(VCN, 0, mmUVD_PGFSM_STATUS, UVD_PGFSM_STATUS__UVDM_UVDU_PWR_ON, 0xFFFFFF);
	} else {
		data = (1 << UVD_PGFSM_CONFIG__UVDM_PWR_CONFIG__SHIFT
			| 1 << UVD_PGFSM_CONFIG__UVDU_PWR_CONFIG__SHIFT
			| 1 << UVD_PGFSM_CONFIG__UVDF_PWR_CONFIG__SHIFT
			| 1 << UVD_PGFSM_CONFIG__UVDC_PWR_CONFIG__SHIFT
			| 1 << UVD_PGFSM_CONFIG__UVDB_PWR_CONFIG__SHIFT
			| 1 << UVD_PGFSM_CONFIG__UVDIL_PWR_CONFIG__SHIFT
			| 1 << UVD_PGFSM_CONFIG__UVDIR_PWR_CONFIG__SHIFT
			| 1 << UVD_PGFSM_CONFIG__UVDTD_PWR_CONFIG__SHIFT
			| 1 << UVD_PGFSM_CONFIG__UVDTE_PWR_CONFIG__SHIFT
			| 1 << UVD_PGFSM_CONFIG__UVDE_PWR_CONFIG__SHIFT
			| 1 << UVD_PGFSM_CONFIG__UVDW_PWR_CONFIG__SHIFT);
		WREG32_SOC15(VCN, 0, mmUVD_PGFSM_CONFIG, data);
		SOC15_WAIT_ON_RREG(VCN, 0, mmUVD_PGFSM_STATUS, 0,  0xFFFFFFFF);
	}

	/* polling UVD_PGFSM_STATUS to confirm UVDM_PWR_STATUS , UVDU_PWR_STATUS are 0 (power on) */

	data = RREG32_SOC15(VCN, 0, mmUVD_POWER_STATUS);
	data &= ~0x103;
	if (adev->pg_flags & AMD_PG_SUPPORT_VCN)
		data |= UVD_PGFSM_CONFIG__UVDM_UVDU_PWR_ON | UVD_POWER_STATUS__UVD_PG_EN_MASK;

	WREG32_SOC15(VCN, 0, mmUVD_POWER_STATUS, data);
}

static void vcn_1_0_enable_static_power_gating(struct amdgpu_device *adev)
{
	uint32_t data = 0;

	if (adev->pg_flags & AMD_PG_SUPPORT_VCN) {
		/* Before power off, this indicator has to be turned on */
		data = RREG32_SOC15(VCN, 0, mmUVD_POWER_STATUS);
		data &= ~UVD_POWER_STATUS__UVD_POWER_STATUS_MASK;
		data |= UVD_POWER_STATUS__UVD_POWER_STATUS_TILES_OFF;
		WREG32_SOC15(VCN, 0, mmUVD_POWER_STATUS, data);


		data = (2 << UVD_PGFSM_CONFIG__UVDM_PWR_CONFIG__SHIFT
			| 2 << UVD_PGFSM_CONFIG__UVDU_PWR_CONFIG__SHIFT
			| 2 << UVD_PGFSM_CONFIG__UVDF_PWR_CONFIG__SHIFT
			| 2 << UVD_PGFSM_CONFIG__UVDC_PWR_CONFIG__SHIFT
			| 2 << UVD_PGFSM_CONFIG__UVDB_PWR_CONFIG__SHIFT
			| 2 << UVD_PGFSM_CONFIG__UVDIL_PWR_CONFIG__SHIFT
			| 2 << UVD_PGFSM_CONFIG__UVDIR_PWR_CONFIG__SHIFT
			| 2 << UVD_PGFSM_CONFIG__UVDTD_PWR_CONFIG__SHIFT
			| 2 << UVD_PGFSM_CONFIG__UVDTE_PWR_CONFIG__SHIFT
			| 2 << UVD_PGFSM_CONFIG__UVDE_PWR_CONFIG__SHIFT
			| 2 << UVD_PGFSM_CONFIG__UVDW_PWR_CONFIG__SHIFT);

		WREG32_SOC15(VCN, 0, mmUVD_PGFSM_CONFIG, data);

		data = (2 << UVD_PGFSM_STATUS__UVDM_PWR_STATUS__SHIFT
			| 2 << UVD_PGFSM_STATUS__UVDU_PWR_STATUS__SHIFT
			| 2 << UVD_PGFSM_STATUS__UVDF_PWR_STATUS__SHIFT
			| 2 << UVD_PGFSM_STATUS__UVDC_PWR_STATUS__SHIFT
			| 2 << UVD_PGFSM_STATUS__UVDB_PWR_STATUS__SHIFT
			| 2 << UVD_PGFSM_STATUS__UVDIL_PWR_STATUS__SHIFT
			| 2 << UVD_PGFSM_STATUS__UVDIR_PWR_STATUS__SHIFT
			| 2 << UVD_PGFSM_STATUS__UVDTD_PWR_STATUS__SHIFT
			| 2 << UVD_PGFSM_STATUS__UVDTE_PWR_STATUS__SHIFT
			| 2 << UVD_PGFSM_STATUS__UVDE_PWR_STATUS__SHIFT
			| 2 << UVD_PGFSM_STATUS__UVDW_PWR_STATUS__SHIFT);
		SOC15_WAIT_ON_RREG(VCN, 0, mmUVD_PGFSM_STATUS, data, 0xFFFFFFFF);
	}
}

/**
 * vcn_v1_0_start_spg_mode - start VCN block
 *
 * @adev: amdgpu_device pointer
 *
 * Setup and start the VCN block
 */
static int vcn_v1_0_start_spg_mode(struct amdgpu_device *adev)
{
	struct amdgpu_ring *ring = &adev->vcn.inst->ring_dec;
	uint32_t rb_bufsz, tmp;
	uint32_t lmi_swap_cntl;
	int i, j, r;

	/* disable byte swapping */
	lmi_swap_cntl = 0;

	vcn_1_0_disable_static_power_gating(adev);

	tmp = RREG32_SOC15(UVD, 0, mmUVD_STATUS) | UVD_STATUS__UVD_BUSY;
	WREG32_SOC15(UVD, 0, mmUVD_STATUS, tmp);

	/* disable clock gating */
	vcn_v1_0_disable_clock_gating(adev);

	/* disable interupt */
	WREG32_P(SOC15_REG_OFFSET(UVD, 0, mmUVD_MASTINT_EN), 0,
			~UVD_MASTINT_EN__VCPU_EN_MASK);

	/* initialize VCN memory controller */
	tmp = RREG32_SOC15(UVD, 0, mmUVD_LMI_CTRL);
	WREG32_SOC15(UVD, 0, mmUVD_LMI_CTRL, tmp		|
		UVD_LMI_CTRL__WRITE_CLEAN_TIMER_EN_MASK	|
		UVD_LMI_CTRL__MASK_MC_URGENT_MASK			|
		UVD_LMI_CTRL__DATA_COHERENCY_EN_MASK		|
		UVD_LMI_CTRL__VCPU_DATA_COHERENCY_EN_MASK);

#ifdef __BIG_ENDIAN
	/* swap (8 in 32) RB and IB */
	lmi_swap_cntl = 0xa;
#endif
	WREG32_SOC15(UVD, 0, mmUVD_LMI_SWAP_CNTL, lmi_swap_cntl);

	tmp = RREG32_SOC15(UVD, 0, mmUVD_MPC_CNTL);
	tmp &= ~UVD_MPC_CNTL__REPLACEMENT_MODE_MASK;
	tmp |= 0x2 << UVD_MPC_CNTL__REPLACEMENT_MODE__SHIFT;
	WREG32_SOC15(UVD, 0, mmUVD_MPC_CNTL, tmp);

	WREG32_SOC15(UVD, 0, mmUVD_MPC_SET_MUXA0,
		((0x1 << UVD_MPC_SET_MUXA0__VARA_1__SHIFT) |
		(0x2 << UVD_MPC_SET_MUXA0__VARA_2__SHIFT) |
		(0x3 << UVD_MPC_SET_MUXA0__VARA_3__SHIFT) |
		(0x4 << UVD_MPC_SET_MUXA0__VARA_4__SHIFT)));

	WREG32_SOC15(UVD, 0, mmUVD_MPC_SET_MUXB0,
		((0x1 << UVD_MPC_SET_MUXB0__VARB_1__SHIFT) |
		(0x2 << UVD_MPC_SET_MUXB0__VARB_2__SHIFT) |
		(0x3 << UVD_MPC_SET_MUXB0__VARB_3__SHIFT) |
		(0x4 << UVD_MPC_SET_MUXB0__VARB_4__SHIFT)));

	WREG32_SOC15(UVD, 0, mmUVD_MPC_SET_MUX,
		((0x0 << UVD_MPC_SET_MUX__SET_0__SHIFT) |
		(0x1 << UVD_MPC_SET_MUX__SET_1__SHIFT) |
		(0x2 << UVD_MPC_SET_MUX__SET_2__SHIFT)));

	vcn_v1_0_mc_resume_spg_mode(adev);

	WREG32_SOC15(UVD, 0, mmUVD_REG_XX_MASK_1_0, 0x10);
	WREG32_SOC15(UVD, 0, mmUVD_RBC_XX_IB_REG_CHECK_1_0,
		RREG32_SOC15(UVD, 0, mmUVD_RBC_XX_IB_REG_CHECK_1_0) | 0x3);

	/* enable VCPU clock */
	WREG32_SOC15(UVD, 0, mmUVD_VCPU_CNTL, UVD_VCPU_CNTL__CLK_EN_MASK);

	/* boot up the VCPU */
	WREG32_P(SOC15_REG_OFFSET(UVD, 0, mmUVD_SOFT_RESET), 0,
			~UVD_SOFT_RESET__VCPU_SOFT_RESET_MASK);

	/* enable UMC */
	WREG32_P(SOC15_REG_OFFSET(UVD, 0, mmUVD_LMI_CTRL2), 0,
			~UVD_LMI_CTRL2__STALL_ARB_UMC_MASK);

	tmp = RREG32_SOC15(UVD, 0, mmUVD_SOFT_RESET);
	tmp &= ~UVD_SOFT_RESET__LMI_SOFT_RESET_MASK;
	tmp &= ~UVD_SOFT_RESET__LMI_UMC_SOFT_RESET_MASK;
	WREG32_SOC15(UVD, 0, mmUVD_SOFT_RESET, tmp);

	for (i = 0; i < 10; ++i) {
		uint32_t status;

		for (j = 0; j < 100; ++j) {
			status = RREG32_SOC15(UVD, 0, mmUVD_STATUS);
			if (status & UVD_STATUS__IDLE)
				break;
			mdelay(10);
		}
		r = 0;
		if (status & UVD_STATUS__IDLE)
			break;

		DRM_ERROR("VCN decode not responding, trying to reset the VCPU!!!\n");
		WREG32_P(SOC15_REG_OFFSET(UVD, 0, mmUVD_SOFT_RESET),
				UVD_SOFT_RESET__VCPU_SOFT_RESET_MASK,
				~UVD_SOFT_RESET__VCPU_SOFT_RESET_MASK);
		mdelay(10);
		WREG32_P(SOC15_REG_OFFSET(UVD, 0, mmUVD_SOFT_RESET), 0,
				~UVD_SOFT_RESET__VCPU_SOFT_RESET_MASK);
		mdelay(10);
		r = -1;
	}

	if (r) {
		DRM_ERROR("VCN decode not responding, giving up!!!\n");
		return r;
	}
	/* enable master interrupt */
	WREG32_P(SOC15_REG_OFFSET(UVD, 0, mmUVD_MASTINT_EN),
		UVD_MASTINT_EN__VCPU_EN_MASK, ~UVD_MASTINT_EN__VCPU_EN_MASK);

	/* enable system interrupt for JRBC, TODO: move to set interrupt*/
	WREG32_P(SOC15_REG_OFFSET(UVD, 0, mmUVD_SYS_INT_EN),
		UVD_SYS_INT_EN__UVD_JRBC_EN_MASK,
		~UVD_SYS_INT_EN__UVD_JRBC_EN_MASK);

	/* clear the busy bit of UVD_STATUS */
	tmp = RREG32_SOC15(UVD, 0, mmUVD_STATUS) & ~UVD_STATUS__UVD_BUSY;
	WREG32_SOC15(UVD, 0, mmUVD_STATUS, tmp);

	/* force RBC into idle state */
	rb_bufsz = order_base_2(ring->ring_size);
	tmp = REG_SET_FIELD(0, UVD_RBC_RB_CNTL, RB_BUFSZ, rb_bufsz);
	tmp = REG_SET_FIELD(tmp, UVD_RBC_RB_CNTL, RB_BLKSZ, 1);
	tmp = REG_SET_FIELD(tmp, UVD_RBC_RB_CNTL, RB_NO_FETCH, 1);
	tmp = REG_SET_FIELD(tmp, UVD_RBC_RB_CNTL, RB_NO_UPDATE, 1);
	tmp = REG_SET_FIELD(tmp, UVD_RBC_RB_CNTL, RB_RPTR_WR_EN, 1);
	WREG32_SOC15(UVD, 0, mmUVD_RBC_RB_CNTL, tmp);

	/* set the write pointer delay */
	WREG32_SOC15(UVD, 0, mmUVD_RBC_RB_WPTR_CNTL, 0);

	/* set the wb address */
	WREG32_SOC15(UVD, 0, mmUVD_RBC_RB_RPTR_ADDR,
			(upper_32_bits(ring->gpu_addr) >> 2));

	/* program the RB_BASE for ring buffer */
	WREG32_SOC15(UVD, 0, mmUVD_LMI_RBC_RB_64BIT_BAR_LOW,
			lower_32_bits(ring->gpu_addr));
	WREG32_SOC15(UVD, 0, mmUVD_LMI_RBC_RB_64BIT_BAR_HIGH,
			upper_32_bits(ring->gpu_addr));

	/* Initialize the ring buffer's read and write pointers */
	WREG32_SOC15(UVD, 0, mmUVD_RBC_RB_RPTR, 0);

	WREG32_SOC15(UVD, 0, mmUVD_SCRATCH2, 0);

	ring->wptr = RREG32_SOC15(UVD, 0, mmUVD_RBC_RB_RPTR);
	WREG32_SOC15(UVD, 0, mmUVD_RBC_RB_WPTR,
			lower_32_bits(ring->wptr));

	WREG32_P(SOC15_REG_OFFSET(UVD, 0, mmUVD_RBC_RB_CNTL), 0,
			~UVD_RBC_RB_CNTL__RB_NO_FETCH_MASK);

	ring = &adev->vcn.inst->ring_enc[0];
	WREG32_SOC15(UVD, 0, mmUVD_RB_RPTR, lower_32_bits(ring->wptr));
	WREG32_SOC15(UVD, 0, mmUVD_RB_WPTR, lower_32_bits(ring->wptr));
	WREG32_SOC15(UVD, 0, mmUVD_RB_BASE_LO, ring->gpu_addr);
	WREG32_SOC15(UVD, 0, mmUVD_RB_BASE_HI, upper_32_bits(ring->gpu_addr));
	WREG32_SOC15(UVD, 0, mmUVD_RB_SIZE, ring->ring_size / 4);

	ring = &adev->vcn.inst->ring_enc[1];
	WREG32_SOC15(UVD, 0, mmUVD_RB_RPTR2, lower_32_bits(ring->wptr));
	WREG32_SOC15(UVD, 0, mmUVD_RB_WPTR2, lower_32_bits(ring->wptr));
	WREG32_SOC15(UVD, 0, mmUVD_RB_BASE_LO2, ring->gpu_addr);
	WREG32_SOC15(UVD, 0, mmUVD_RB_BASE_HI2, upper_32_bits(ring->gpu_addr));
	WREG32_SOC15(UVD, 0, mmUVD_RB_SIZE2, ring->ring_size / 4);

	jpeg_v1_0_start(adev, 0);

	return 0;
}

static int vcn_v1_0_start_dpg_mode(struct amdgpu_device *adev)
{
	struct amdgpu_ring *ring = &adev->vcn.inst->ring_dec;
	uint32_t rb_bufsz, tmp;
	uint32_t lmi_swap_cntl;

	/* disable byte swapping */
	lmi_swap_cntl = 0;

	vcn_1_0_enable_static_power_gating(adev);

	/* enable dynamic power gating mode */
	tmp = RREG32_SOC15(UVD, 0, mmUVD_POWER_STATUS);
	tmp |= UVD_POWER_STATUS__UVD_PG_MODE_MASK;
	tmp |= UVD_POWER_STATUS__UVD_PG_EN_MASK;
	WREG32_SOC15(UVD, 0, mmUVD_POWER_STATUS, tmp);

	/* enable clock gating */
	vcn_v1_0_clock_gating_dpg_mode(adev, 0);

	/* enable VCPU clock */
	tmp = (0xFF << UVD_VCPU_CNTL__PRB_TIMEOUT_VAL__SHIFT);
	tmp |= UVD_VCPU_CNTL__CLK_EN_MASK;
	tmp |= UVD_VCPU_CNTL__MIF_WR_LOW_THRESHOLD_BP_MASK;
	WREG32_SOC15_DPG_MODE_1_0(UVD, 0, mmUVD_VCPU_CNTL, tmp, 0xFFFFFFFF, 0);

	/* disable interupt */
	WREG32_SOC15_DPG_MODE_1_0(UVD, 0, mmUVD_MASTINT_EN,
			0, UVD_MASTINT_EN__VCPU_EN_MASK, 0);

	/* initialize VCN memory controller */
	WREG32_SOC15_DPG_MODE_1_0(UVD, 0, mmUVD_LMI_CTRL,
		(8 << UVD_LMI_CTRL__WRITE_CLEAN_TIMER__SHIFT) |
		UVD_LMI_CTRL__WRITE_CLEAN_TIMER_EN_MASK |
		UVD_LMI_CTRL__DATA_COHERENCY_EN_MASK |
		UVD_LMI_CTRL__VCPU_DATA_COHERENCY_EN_MASK |
		UVD_LMI_CTRL__REQ_MODE_MASK |
		UVD_LMI_CTRL__CRC_RESET_MASK |
		UVD_LMI_CTRL__MASK_MC_URGENT_MASK |
		0x00100000L, 0xFFFFFFFF, 0);

#ifdef __BIG_ENDIAN
	/* swap (8 in 32) RB and IB */
	lmi_swap_cntl = 0xa;
#endif
	WREG32_SOC15_DPG_MODE_1_0(UVD, 0, mmUVD_LMI_SWAP_CNTL, lmi_swap_cntl, 0xFFFFFFFF, 0);

	WREG32_SOC15_DPG_MODE_1_0(UVD, 0, mmUVD_MPC_CNTL,
		0x2 << UVD_MPC_CNTL__REPLACEMENT_MODE__SHIFT, 0xFFFFFFFF, 0);

	WREG32_SOC15_DPG_MODE_1_0(UVD, 0, mmUVD_MPC_SET_MUXA0,
		((0x1 << UVD_MPC_SET_MUXA0__VARA_1__SHIFT) |
		 (0x2 << UVD_MPC_SET_MUXA0__VARA_2__SHIFT) |
		 (0x3 << UVD_MPC_SET_MUXA0__VARA_3__SHIFT) |
		 (0x4 << UVD_MPC_SET_MUXA0__VARA_4__SHIFT)), 0xFFFFFFFF, 0);

	WREG32_SOC15_DPG_MODE_1_0(UVD, 0, mmUVD_MPC_SET_MUXB0,
		((0x1 << UVD_MPC_SET_MUXB0__VARB_1__SHIFT) |
		 (0x2 << UVD_MPC_SET_MUXB0__VARB_2__SHIFT) |
		 (0x3 << UVD_MPC_SET_MUXB0__VARB_3__SHIFT) |
		 (0x4 << UVD_MPC_SET_MUXB0__VARB_4__SHIFT)), 0xFFFFFFFF, 0);

	WREG32_SOC15_DPG_MODE_1_0(UVD, 0, mmUVD_MPC_SET_MUX,
		((0x0 << UVD_MPC_SET_MUX__SET_0__SHIFT) |
		 (0x1 << UVD_MPC_SET_MUX__SET_1__SHIFT) |
		 (0x2 << UVD_MPC_SET_MUX__SET_2__SHIFT)), 0xFFFFFFFF, 0);

	vcn_v1_0_mc_resume_dpg_mode(adev);

	WREG32_SOC15_DPG_MODE_1_0(UVD, 0, mmUVD_REG_XX_MASK, 0x10, 0xFFFFFFFF, 0);
	WREG32_SOC15_DPG_MODE_1_0(UVD, 0, mmUVD_RBC_XX_IB_REG_CHECK, 0x3, 0xFFFFFFFF, 0);

	/* boot up the VCPU */
	WREG32_SOC15_DPG_MODE_1_0(UVD, 0, mmUVD_SOFT_RESET, 0, 0xFFFFFFFF, 0);

	/* enable UMC */
	WREG32_SOC15_DPG_MODE_1_0(UVD, 0, mmUVD_LMI_CTRL2,
		0x1F << UVD_LMI_CTRL2__RE_OFLD_MIF_WR_REQ_NUM__SHIFT,
		0xFFFFFFFF, 0);

	/* enable master interrupt */
	WREG32_SOC15_DPG_MODE_1_0(UVD, 0, mmUVD_MASTINT_EN,
			UVD_MASTINT_EN__VCPU_EN_MASK, UVD_MASTINT_EN__VCPU_EN_MASK, 0);

	vcn_v1_0_clock_gating_dpg_mode(adev, 1);
	/* setup mmUVD_LMI_CTRL */
	WREG32_SOC15_DPG_MODE_1_0(UVD, 0, mmUVD_LMI_CTRL,
		(8 << UVD_LMI_CTRL__WRITE_CLEAN_TIMER__SHIFT) |
		UVD_LMI_CTRL__WRITE_CLEAN_TIMER_EN_MASK |
		UVD_LMI_CTRL__DATA_COHERENCY_EN_MASK |
		UVD_LMI_CTRL__VCPU_DATA_COHERENCY_EN_MASK |
		UVD_LMI_CTRL__REQ_MODE_MASK |
		UVD_LMI_CTRL__CRC_RESET_MASK |
		UVD_LMI_CTRL__MASK_MC_URGENT_MASK |
		0x00100000L, 0xFFFFFFFF, 1);

	tmp = adev->gfx.config.gb_addr_config;
	/* setup VCN global tiling registers */
	WREG32_SOC15_DPG_MODE_1_0(UVD, 0, mmUVD_JPEG_ADDR_CONFIG, tmp, 0xFFFFFFFF, 1);
	WREG32_SOC15_DPG_MODE_1_0(UVD, 0, mmUVD_JPEG_UV_ADDR_CONFIG, tmp, 0xFFFFFFFF, 1);

	/* enable System Interrupt for JRBC */
	WREG32_SOC15_DPG_MODE_1_0(UVD, 0, mmUVD_SYS_INT_EN,
									UVD_SYS_INT_EN__UVD_JRBC_EN_MASK, 0xFFFFFFFF, 1);

	/* force RBC into idle state */
	rb_bufsz = order_base_2(ring->ring_size);
	tmp = REG_SET_FIELD(0, UVD_RBC_RB_CNTL, RB_BUFSZ, rb_bufsz);
	tmp = REG_SET_FIELD(tmp, UVD_RBC_RB_CNTL, RB_BLKSZ, 1);
	tmp = REG_SET_FIELD(tmp, UVD_RBC_RB_CNTL, RB_NO_FETCH, 1);
	tmp = REG_SET_FIELD(tmp, UVD_RBC_RB_CNTL, RB_NO_UPDATE, 1);
	tmp = REG_SET_FIELD(tmp, UVD_RBC_RB_CNTL, RB_RPTR_WR_EN, 1);
	WREG32_SOC15(UVD, 0, mmUVD_RBC_RB_CNTL, tmp);

	/* set the write pointer delay */
	WREG32_SOC15(UVD, 0, mmUVD_RBC_RB_WPTR_CNTL, 0);

	/* set the wb address */
	WREG32_SOC15(UVD, 0, mmUVD_RBC_RB_RPTR_ADDR,
								(upper_32_bits(ring->gpu_addr) >> 2));

	/* program the RB_BASE for ring buffer */
	WREG32_SOC15(UVD, 0, mmUVD_LMI_RBC_RB_64BIT_BAR_LOW,
								lower_32_bits(ring->gpu_addr));
	WREG32_SOC15(UVD, 0, mmUVD_LMI_RBC_RB_64BIT_BAR_HIGH,
								upper_32_bits(ring->gpu_addr));

	/* Initialize the ring buffer's read and write pointers */
	WREG32_SOC15(UVD, 0, mmUVD_RBC_RB_RPTR, 0);

	WREG32_SOC15(UVD, 0, mmUVD_SCRATCH2, 0);

	ring->wptr = RREG32_SOC15(UVD, 0, mmUVD_RBC_RB_RPTR);
	WREG32_SOC15(UVD, 0, mmUVD_RBC_RB_WPTR,
								lower_32_bits(ring->wptr));

	WREG32_P(SOC15_REG_OFFSET(UVD, 0, mmUVD_RBC_RB_CNTL), 0,
			~UVD_RBC_RB_CNTL__RB_NO_FETCH_MASK);

	jpeg_v1_0_start(adev, 1);

	return 0;
}

static int vcn_v1_0_start(struct amdgpu_device *adev)
{
	int r;

	if (adev->pg_flags & AMD_PG_SUPPORT_VCN_DPG)
		r = vcn_v1_0_start_dpg_mode(adev);
	else
		r = vcn_v1_0_start_spg_mode(adev);
	return r;
}

/**
 * vcn_v1_0_stop_spg_mode - stop VCN block
 *
 * @adev: amdgpu_device pointer
 *
 * stop the VCN block
 */
static int vcn_v1_0_stop_spg_mode(struct amdgpu_device *adev)
{
	int tmp;

	SOC15_WAIT_ON_RREG(UVD, 0, mmUVD_STATUS, UVD_STATUS__IDLE, 0x7);

	tmp = UVD_LMI_STATUS__VCPU_LMI_WRITE_CLEAN_MASK |
		UVD_LMI_STATUS__READ_CLEAN_MASK |
		UVD_LMI_STATUS__WRITE_CLEAN_MASK |
		UVD_LMI_STATUS__WRITE_CLEAN_RAW_MASK;
	SOC15_WAIT_ON_RREG(UVD, 0, mmUVD_LMI_STATUS, tmp, tmp);

	/* stall UMC channel */
	WREG32_P(SOC15_REG_OFFSET(UVD, 0, mmUVD_LMI_CTRL2),
		UVD_LMI_CTRL2__STALL_ARB_UMC_MASK,
		~UVD_LMI_CTRL2__STALL_ARB_UMC_MASK);

	tmp = UVD_LMI_STATUS__UMC_READ_CLEAN_RAW_MASK |
		UVD_LMI_STATUS__UMC_WRITE_CLEAN_RAW_MASK;
	SOC15_WAIT_ON_RREG(UVD, 0, mmUVD_LMI_STATUS, tmp, tmp);

	/* disable VCPU clock */
	WREG32_P(SOC15_REG_OFFSET(UVD, 0, mmUVD_VCPU_CNTL), 0,
		~UVD_VCPU_CNTL__CLK_EN_MASK);

	/* reset LMI UMC/LMI */
	WREG32_P(SOC15_REG_OFFSET(UVD, 0, mmUVD_SOFT_RESET),
		UVD_SOFT_RESET__LMI_UMC_SOFT_RESET_MASK,
		~UVD_SOFT_RESET__LMI_UMC_SOFT_RESET_MASK);

	WREG32_P(SOC15_REG_OFFSET(UVD, 0, mmUVD_SOFT_RESET),
		UVD_SOFT_RESET__LMI_SOFT_RESET_MASK,
		~UVD_SOFT_RESET__LMI_SOFT_RESET_MASK);

	/* put VCPU into reset */
	WREG32_P(SOC15_REG_OFFSET(UVD, 0, mmUVD_SOFT_RESET),
		UVD_SOFT_RESET__VCPU_SOFT_RESET_MASK,
		~UVD_SOFT_RESET__VCPU_SOFT_RESET_MASK);

	WREG32_SOC15(UVD, 0, mmUVD_STATUS, 0);

	vcn_v1_0_enable_clock_gating(adev);
	vcn_1_0_enable_static_power_gating(adev);
	return 0;
}

static int vcn_v1_0_stop_dpg_mode(struct amdgpu_device *adev)
{
	uint32_t tmp;

	/* Wait for power status to be UVD_POWER_STATUS__UVD_POWER_STATUS_TILES_OFF */
	SOC15_WAIT_ON_RREG(UVD, 0, mmUVD_POWER_STATUS,
			UVD_POWER_STATUS__UVD_POWER_STATUS_TILES_OFF,
			UVD_POWER_STATUS__UVD_POWER_STATUS_MASK);

	/* wait for read ptr to be equal to write ptr */
	tmp = RREG32_SOC15(UVD, 0, mmUVD_RB_WPTR);
	SOC15_WAIT_ON_RREG(UVD, 0, mmUVD_RB_RPTR, tmp, 0xFFFFFFFF);

	tmp = RREG32_SOC15(UVD, 0, mmUVD_RB_WPTR2);
	SOC15_WAIT_ON_RREG(UVD, 0, mmUVD_RB_RPTR2, tmp, 0xFFFFFFFF);

	tmp = RREG32_SOC15(UVD, 0, mmUVD_JRBC_RB_WPTR);
	SOC15_WAIT_ON_RREG(UVD, 0, mmUVD_JRBC_RB_RPTR, tmp, 0xFFFFFFFF);

	tmp = RREG32_SOC15(UVD, 0, mmUVD_RBC_RB_WPTR) & 0x7FFFFFFF;
	SOC15_WAIT_ON_RREG(UVD, 0, mmUVD_RBC_RB_RPTR, tmp, 0xFFFFFFFF);

	SOC15_WAIT_ON_RREG(UVD, 0, mmUVD_POWER_STATUS,
		UVD_POWER_STATUS__UVD_POWER_STATUS_TILES_OFF,
		UVD_POWER_STATUS__UVD_POWER_STATUS_MASK);

	/* disable dynamic power gating mode */
	WREG32_P(SOC15_REG_OFFSET(UVD, 0, mmUVD_POWER_STATUS), 0,
			~UVD_POWER_STATUS__UVD_PG_MODE_MASK);

	return 0;
}

static int vcn_v1_0_stop(struct amdgpu_device *adev)
{
	int r;

	if (adev->pg_flags & AMD_PG_SUPPORT_VCN_DPG)
		r = vcn_v1_0_stop_dpg_mode(adev);
	else
		r = vcn_v1_0_stop_spg_mode(adev);

	return r;
}

static int vcn_v1_0_pause_dpg_mode(struct amdgpu_device *adev,
				int inst_idx, struct dpg_pause_state *new_state)
{
	int ret_code;
	uint32_t reg_data = 0;
	uint32_t reg_data2 = 0;
	struct amdgpu_ring *ring;

	/* pause/unpause if state is changed */
	if (adev->vcn.inst[inst_idx].pause_state.fw_based != new_state->fw_based) {
		DRM_DEBUG("dpg pause state changed %d:%d -> %d:%d",
			adev->vcn.inst[inst_idx].pause_state.fw_based,
			adev->vcn.inst[inst_idx].pause_state.jpeg,
			new_state->fw_based, new_state->jpeg);

		reg_data = RREG32_SOC15(UVD, 0, mmUVD_DPG_PAUSE) &
			(~UVD_DPG_PAUSE__NJ_PAUSE_DPG_ACK_MASK);

		if (new_state->fw_based == VCN_DPG_STATE__PAUSE) {
			ret_code = 0;

			if (!(reg_data & UVD_DPG_PAUSE__JPEG_PAUSE_DPG_ACK_MASK))
				ret_code = SOC15_WAIT_ON_RREG(UVD, 0, mmUVD_POWER_STATUS,
						   UVD_POWER_STATUS__UVD_POWER_STATUS_TILES_OFF,
						   UVD_POWER_STATUS__UVD_POWER_STATUS_MASK);

			if (!ret_code) {
				/* pause DPG non-jpeg */
				reg_data |= UVD_DPG_PAUSE__NJ_PAUSE_DPG_REQ_MASK;
				WREG32_SOC15(UVD, 0, mmUVD_DPG_PAUSE, reg_data);
				SOC15_WAIT_ON_RREG(UVD, 0, mmUVD_DPG_PAUSE,
						   UVD_DPG_PAUSE__NJ_PAUSE_DPG_ACK_MASK,
						   UVD_DPG_PAUSE__NJ_PAUSE_DPG_ACK_MASK);

				/* Restore */
				ring = &adev->vcn.inst->ring_enc[0];
				WREG32_SOC15(UVD, 0, mmUVD_RB_BASE_LO, ring->gpu_addr);
				WREG32_SOC15(UVD, 0, mmUVD_RB_BASE_HI, upper_32_bits(ring->gpu_addr));
				WREG32_SOC15(UVD, 0, mmUVD_RB_SIZE, ring->ring_size / 4);
				WREG32_SOC15(UVD, 0, mmUVD_RB_RPTR, lower_32_bits(ring->wptr));
				WREG32_SOC15(UVD, 0, mmUVD_RB_WPTR, lower_32_bits(ring->wptr));

				ring = &adev->vcn.inst->ring_enc[1];
				WREG32_SOC15(UVD, 0, mmUVD_RB_BASE_LO2, ring->gpu_addr);
				WREG32_SOC15(UVD, 0, mmUVD_RB_BASE_HI2, upper_32_bits(ring->gpu_addr));
				WREG32_SOC15(UVD, 0, mmUVD_RB_SIZE2, ring->ring_size / 4);
				WREG32_SOC15(UVD, 0, mmUVD_RB_RPTR2, lower_32_bits(ring->wptr));
				WREG32_SOC15(UVD, 0, mmUVD_RB_WPTR2, lower_32_bits(ring->wptr));

				ring = &adev->vcn.inst->ring_dec;
				WREG32_SOC15(UVD, 0, mmUVD_RBC_RB_WPTR,
						   RREG32_SOC15(UVD, 0, mmUVD_SCRATCH2) & 0x7FFFFFFF);
				SOC15_WAIT_ON_RREG(UVD, 0, mmUVD_POWER_STATUS,
						   UVD_PGFSM_CONFIG__UVDM_UVDU_PWR_ON,
						   UVD_POWER_STATUS__UVD_POWER_STATUS_MASK);
			}
		} else {
			/* unpause dpg non-jpeg, no need to wait */
			reg_data &= ~UVD_DPG_PAUSE__NJ_PAUSE_DPG_REQ_MASK;
			WREG32_SOC15(UVD, 0, mmUVD_DPG_PAUSE, reg_data);
		}
		adev->vcn.inst[inst_idx].pause_state.fw_based = new_state->fw_based;
	}

	/* pause/unpause if state is changed */
	if (adev->vcn.inst[inst_idx].pause_state.jpeg != new_state->jpeg) {
		DRM_DEBUG("dpg pause state changed %d:%d -> %d:%d",
			adev->vcn.inst[inst_idx].pause_state.fw_based,
			adev->vcn.inst[inst_idx].pause_state.jpeg,
			new_state->fw_based, new_state->jpeg);

		reg_data = RREG32_SOC15(UVD, 0, mmUVD_DPG_PAUSE) &
			(~UVD_DPG_PAUSE__JPEG_PAUSE_DPG_ACK_MASK);

		if (new_state->jpeg == VCN_DPG_STATE__PAUSE) {
			ret_code = 0;

			if (!(reg_data & UVD_DPG_PAUSE__NJ_PAUSE_DPG_ACK_MASK))
				ret_code = SOC15_WAIT_ON_RREG(UVD, 0, mmUVD_POWER_STATUS,
						   UVD_POWER_STATUS__UVD_POWER_STATUS_TILES_OFF,
						   UVD_POWER_STATUS__UVD_POWER_STATUS_MASK);

			if (!ret_code) {
				/* Make sure JPRG Snoop is disabled before sending the pause */
				reg_data2 = RREG32_SOC15(UVD, 0, mmUVD_POWER_STATUS);
				reg_data2 |= UVD_POWER_STATUS__JRBC_SNOOP_DIS_MASK;
				WREG32_SOC15(UVD, 0, mmUVD_POWER_STATUS, reg_data2);

				/* pause DPG jpeg */
				reg_data |= UVD_DPG_PAUSE__JPEG_PAUSE_DPG_REQ_MASK;
				WREG32_SOC15(UVD, 0, mmUVD_DPG_PAUSE, reg_data);
				SOC15_WAIT_ON_RREG(UVD, 0, mmUVD_DPG_PAUSE,
							UVD_DPG_PAUSE__JPEG_PAUSE_DPG_ACK_MASK,
							UVD_DPG_PAUSE__JPEG_PAUSE_DPG_ACK_MASK);

				/* Restore */
				ring = &adev->jpeg.inst->ring_dec;
				WREG32_SOC15(UVD, 0, mmUVD_LMI_JRBC_RB_VMID, 0);
				WREG32_SOC15(UVD, 0, mmUVD_JRBC_RB_CNTL,
							UVD_JRBC_RB_CNTL__RB_NO_FETCH_MASK |
							UVD_JRBC_RB_CNTL__RB_RPTR_WR_EN_MASK);
				WREG32_SOC15(UVD, 0, mmUVD_LMI_JRBC_RB_64BIT_BAR_LOW,
							lower_32_bits(ring->gpu_addr));
				WREG32_SOC15(UVD, 0, mmUVD_LMI_JRBC_RB_64BIT_BAR_HIGH,
							upper_32_bits(ring->gpu_addr));
				WREG32_SOC15(UVD, 0, mmUVD_JRBC_RB_RPTR, ring->wptr);
				WREG32_SOC15(UVD, 0, mmUVD_JRBC_RB_WPTR, ring->wptr);
				WREG32_SOC15(UVD, 0, mmUVD_JRBC_RB_CNTL,
							UVD_JRBC_RB_CNTL__RB_RPTR_WR_EN_MASK);

				ring = &adev->vcn.inst->ring_dec;
				WREG32_SOC15(UVD, 0, mmUVD_RBC_RB_WPTR,
						   RREG32_SOC15(UVD, 0, mmUVD_SCRATCH2) & 0x7FFFFFFF);
				SOC15_WAIT_ON_RREG(UVD, 0, mmUVD_POWER_STATUS,
						   UVD_PGFSM_CONFIG__UVDM_UVDU_PWR_ON,
						   UVD_POWER_STATUS__UVD_POWER_STATUS_MASK);
			}
		} else {
			/* unpause dpg jpeg, no need to wait */
			reg_data &= ~UVD_DPG_PAUSE__JPEG_PAUSE_DPG_REQ_MASK;
			WREG32_SOC15(UVD, 0, mmUVD_DPG_PAUSE, reg_data);
		}
		adev->vcn.inst[inst_idx].pause_state.jpeg = new_state->jpeg;
	}

	return 0;
}

static bool vcn_v1_0_is_idle(void *handle)
{
	struct amdgpu_device *adev = (struct amdgpu_device *)handle;

	return (RREG32_SOC15(VCN, 0, mmUVD_STATUS) == UVD_STATUS__IDLE);
}

static int vcn_v1_0_wait_for_idle(void *handle)
{
	struct amdgpu_device *adev = (struct amdgpu_device *)handle;
	int ret;

	ret = SOC15_WAIT_ON_RREG(VCN, 0, mmUVD_STATUS, UVD_STATUS__IDLE,
		UVD_STATUS__IDLE);

	return ret;
}

static int vcn_v1_0_set_clockgating_state(void *handle,
					  enum amd_clockgating_state state)
{
	struct amdgpu_device *adev = (struct amdgpu_device *)handle;
	bool enable = (state == AMD_CG_STATE_GATE);

	if (enable) {
		/* wait for STATUS to clear */
		if (!vcn_v1_0_is_idle(handle))
			return -EBUSY;
		vcn_v1_0_enable_clock_gating(adev);
	} else {
		/* disable HW gating and enable Sw gating */
		vcn_v1_0_disable_clock_gating(adev);
	}
	return 0;
}

/**
 * vcn_v1_0_dec_ring_get_rptr - get read pointer
 *
 * @ring: amdgpu_ring pointer
 *
 * Returns the current hardware read pointer
 */
static uint64_t vcn_v1_0_dec_ring_get_rptr(struct amdgpu_ring *ring)
{
	struct amdgpu_device *adev = ring->adev;

	return RREG32_SOC15(UVD, 0, mmUVD_RBC_RB_RPTR);
}

/**
 * vcn_v1_0_dec_ring_get_wptr - get write pointer
 *
 * @ring: amdgpu_ring pointer
 *
 * Returns the current hardware write pointer
 */
static uint64_t vcn_v1_0_dec_ring_get_wptr(struct amdgpu_ring *ring)
{
	struct amdgpu_device *adev = ring->adev;

	return RREG32_SOC15(UVD, 0, mmUVD_RBC_RB_WPTR);
}

/**
 * vcn_v1_0_dec_ring_set_wptr - set write pointer
 *
 * @ring: amdgpu_ring pointer
 *
 * Commits the write pointer to the hardware
 */
static void vcn_v1_0_dec_ring_set_wptr(struct amdgpu_ring *ring)
{
	struct amdgpu_device *adev = ring->adev;

	if (adev->pg_flags & AMD_PG_SUPPORT_VCN_DPG)
		WREG32_SOC15(UVD, 0, mmUVD_SCRATCH2,
			lower_32_bits(ring->wptr) | 0x80000000);

	WREG32_SOC15(UVD, 0, mmUVD_RBC_RB_WPTR, lower_32_bits(ring->wptr));
}

/**
 * vcn_v1_0_dec_ring_insert_start - insert a start command
 *
 * @ring: amdgpu_ring pointer
 *
 * Write a start command to the ring.
 */
static void vcn_v1_0_dec_ring_insert_start(struct amdgpu_ring *ring)
{
	struct amdgpu_device *adev = ring->adev;

	amdgpu_ring_write(ring,
		PACKET0(SOC15_REG_OFFSET(UVD, 0, mmUVD_GPCOM_VCPU_DATA0), 0));
	amdgpu_ring_write(ring, 0);
	amdgpu_ring_write(ring,
		PACKET0(SOC15_REG_OFFSET(UVD, 0, mmUVD_GPCOM_VCPU_CMD), 0));
	amdgpu_ring_write(ring, VCN_DEC_CMD_PACKET_START << 1);
}

/**
 * vcn_v1_0_dec_ring_insert_end - insert a end command
 *
 * @ring: amdgpu_ring pointer
 *
 * Write a end command to the ring.
 */
static void vcn_v1_0_dec_ring_insert_end(struct amdgpu_ring *ring)
{
	struct amdgpu_device *adev = ring->adev;

	amdgpu_ring_write(ring,
		PACKET0(SOC15_REG_OFFSET(UVD, 0, mmUVD_GPCOM_VCPU_CMD), 0));
	amdgpu_ring_write(ring, VCN_DEC_CMD_PACKET_END << 1);
}

/**
 * vcn_v1_0_dec_ring_emit_fence - emit an fence & trap command
 *
 * @ring: amdgpu_ring pointer
 * @addr: address
 * @seq: sequence number
 * @flags: fence related flags
 *
 * Write a fence and a trap command to the ring.
 */
static void vcn_v1_0_dec_ring_emit_fence(struct amdgpu_ring *ring, u64 addr, u64 seq,
				     unsigned flags)
{
	struct amdgpu_device *adev = ring->adev;

	WARN_ON(flags & AMDGPU_FENCE_FLAG_64BIT);

	amdgpu_ring_write(ring,
		PACKET0(SOC15_REG_OFFSET(UVD, 0, mmUVD_CONTEXT_ID), 0));
	amdgpu_ring_write(ring, seq);
	amdgpu_ring_write(ring,
		PACKET0(SOC15_REG_OFFSET(UVD, 0, mmUVD_GPCOM_VCPU_DATA0), 0));
	amdgpu_ring_write(ring, addr & 0xffffffff);
	amdgpu_ring_write(ring,
		PACKET0(SOC15_REG_OFFSET(UVD, 0, mmUVD_GPCOM_VCPU_DATA1), 0));
	amdgpu_ring_write(ring, upper_32_bits(addr) & 0xff);
	amdgpu_ring_write(ring,
		PACKET0(SOC15_REG_OFFSET(UVD, 0, mmUVD_GPCOM_VCPU_CMD), 0));
	amdgpu_ring_write(ring, VCN_DEC_CMD_FENCE << 1);

	amdgpu_ring_write(ring,
		PACKET0(SOC15_REG_OFFSET(UVD, 0, mmUVD_GPCOM_VCPU_DATA0), 0));
	amdgpu_ring_write(ring, 0);
	amdgpu_ring_write(ring,
		PACKET0(SOC15_REG_OFFSET(UVD, 0, mmUVD_GPCOM_VCPU_DATA1), 0));
	amdgpu_ring_write(ring, 0);
	amdgpu_ring_write(ring,
		PACKET0(SOC15_REG_OFFSET(UVD, 0, mmUVD_GPCOM_VCPU_CMD), 0));
	amdgpu_ring_write(ring, VCN_DEC_CMD_TRAP << 1);
}

/**
 * vcn_v1_0_dec_ring_emit_ib - execute indirect buffer
 *
 * @ring: amdgpu_ring pointer
 * @job: job to retrieve vmid from
 * @ib: indirect buffer to execute
 * @flags: unused
 *
 * Write ring commands to execute the indirect buffer
 */
static void vcn_v1_0_dec_ring_emit_ib(struct amdgpu_ring *ring,
					struct amdgpu_job *job,
					struct amdgpu_ib *ib,
					uint32_t flags)
{
	struct amdgpu_device *adev = ring->adev;
	unsigned vmid = AMDGPU_JOB_GET_VMID(job);

	amdgpu_ring_write(ring,
		PACKET0(SOC15_REG_OFFSET(UVD, 0, mmUVD_LMI_RBC_IB_VMID), 0));
	amdgpu_ring_write(ring, vmid);

	amdgpu_ring_write(ring,
		PACKET0(SOC15_REG_OFFSET(UVD, 0, mmUVD_LMI_RBC_IB_64BIT_BAR_LOW), 0));
	amdgpu_ring_write(ring, lower_32_bits(ib->gpu_addr));
	amdgpu_ring_write(ring,
		PACKET0(SOC15_REG_OFFSET(UVD, 0, mmUVD_LMI_RBC_IB_64BIT_BAR_HIGH), 0));
	amdgpu_ring_write(ring, upper_32_bits(ib->gpu_addr));
	amdgpu_ring_write(ring,
		PACKET0(SOC15_REG_OFFSET(UVD, 0, mmUVD_RBC_IB_SIZE), 0));
	amdgpu_ring_write(ring, ib->length_dw);
}

static void vcn_v1_0_dec_ring_emit_reg_wait(struct amdgpu_ring *ring,
					    uint32_t reg, uint32_t val,
					    uint32_t mask)
{
	struct amdgpu_device *adev = ring->adev;

	amdgpu_ring_write(ring,
		PACKET0(SOC15_REG_OFFSET(UVD, 0, mmUVD_GPCOM_VCPU_DATA0), 0));
	amdgpu_ring_write(ring, reg << 2);
	amdgpu_ring_write(ring,
		PACKET0(SOC15_REG_OFFSET(UVD, 0, mmUVD_GPCOM_VCPU_DATA1), 0));
	amdgpu_ring_write(ring, val);
	amdgpu_ring_write(ring,
		PACKET0(SOC15_REG_OFFSET(UVD, 0, mmUVD_GP_SCRATCH8), 0));
	amdgpu_ring_write(ring, mask);
	amdgpu_ring_write(ring,
		PACKET0(SOC15_REG_OFFSET(UVD, 0, mmUVD_GPCOM_VCPU_CMD), 0));
	amdgpu_ring_write(ring, VCN_DEC_CMD_REG_READ_COND_WAIT << 1);
}

static void vcn_v1_0_dec_ring_emit_vm_flush(struct amdgpu_ring *ring,
					    unsigned vmid, uint64_t pd_addr)
{
	struct amdgpu_vmhub *hub = &ring->adev->vmhub[ring->funcs->vmhub];
	uint32_t data0, data1, mask;

	pd_addr = amdgpu_gmc_emit_flush_gpu_tlb(ring, vmid, pd_addr);

	/* wait for register write */
	data0 = hub->ctx0_ptb_addr_lo32 + vmid * hub->ctx_addr_distance;
	data1 = lower_32_bits(pd_addr);
	mask = 0xffffffff;
	vcn_v1_0_dec_ring_emit_reg_wait(ring, data0, data1, mask);
}

static void vcn_v1_0_dec_ring_emit_wreg(struct amdgpu_ring *ring,
					uint32_t reg, uint32_t val)
{
	struct amdgpu_device *adev = ring->adev;

	amdgpu_ring_write(ring,
		PACKET0(SOC15_REG_OFFSET(UVD, 0, mmUVD_GPCOM_VCPU_DATA0), 0));
	amdgpu_ring_write(ring, reg << 2);
	amdgpu_ring_write(ring,
		PACKET0(SOC15_REG_OFFSET(UVD, 0, mmUVD_GPCOM_VCPU_DATA1), 0));
	amdgpu_ring_write(ring, val);
	amdgpu_ring_write(ring,
		PACKET0(SOC15_REG_OFFSET(UVD, 0, mmUVD_GPCOM_VCPU_CMD), 0));
	amdgpu_ring_write(ring, VCN_DEC_CMD_WRITE_REG << 1);
}

/**
 * vcn_v1_0_enc_ring_get_rptr - get enc read pointer
 *
 * @ring: amdgpu_ring pointer
 *
 * Returns the current hardware enc read pointer
 */
static uint64_t vcn_v1_0_enc_ring_get_rptr(struct amdgpu_ring *ring)
{
	struct amdgpu_device *adev = ring->adev;

	if (ring == &adev->vcn.inst->ring_enc[0])
		return RREG32_SOC15(UVD, 0, mmUVD_RB_RPTR);
	else
		return RREG32_SOC15(UVD, 0, mmUVD_RB_RPTR2);
}

 /**
 * vcn_v1_0_enc_ring_get_wptr - get enc write pointer
 *
 * @ring: amdgpu_ring pointer
 *
 * Returns the current hardware enc write pointer
 */
static uint64_t vcn_v1_0_enc_ring_get_wptr(struct amdgpu_ring *ring)
{
	struct amdgpu_device *adev = ring->adev;

	if (ring == &adev->vcn.inst->ring_enc[0])
		return RREG32_SOC15(UVD, 0, mmUVD_RB_WPTR);
	else
		return RREG32_SOC15(UVD, 0, mmUVD_RB_WPTR2);
}

 /**
 * vcn_v1_0_enc_ring_set_wptr - set enc write pointer
 *
 * @ring: amdgpu_ring pointer
 *
 * Commits the enc write pointer to the hardware
 */
static void vcn_v1_0_enc_ring_set_wptr(struct amdgpu_ring *ring)
{
	struct amdgpu_device *adev = ring->adev;

	if (ring == &adev->vcn.inst->ring_enc[0])
		WREG32_SOC15(UVD, 0, mmUVD_RB_WPTR,
			lower_32_bits(ring->wptr));
	else
		WREG32_SOC15(UVD, 0, mmUVD_RB_WPTR2,
			lower_32_bits(ring->wptr));
}

/**
 * vcn_v1_0_enc_ring_emit_fence - emit an enc fence & trap command
 *
 * @ring: amdgpu_ring pointer
 * @addr: address
 * @seq: sequence number
 * @flags: fence related flags
 *
 * Write enc a fence and a trap command to the ring.
 */
static void vcn_v1_0_enc_ring_emit_fence(struct amdgpu_ring *ring, u64 addr,
			u64 seq, unsigned flags)
{
	WARN_ON(flags & AMDGPU_FENCE_FLAG_64BIT);

	amdgpu_ring_write(ring, VCN_ENC_CMD_FENCE);
	amdgpu_ring_write(ring, addr);
	amdgpu_ring_write(ring, upper_32_bits(addr));
	amdgpu_ring_write(ring, seq);
	amdgpu_ring_write(ring, VCN_ENC_CMD_TRAP);
}

static void vcn_v1_0_enc_ring_insert_end(struct amdgpu_ring *ring)
{
	amdgpu_ring_write(ring, VCN_ENC_CMD_END);
}

/**
 * vcn_v1_0_enc_ring_emit_ib - enc execute indirect buffer
 *
 * @ring: amdgpu_ring pointer
 * @job: job to retrive vmid from
 * @ib: indirect buffer to execute
 * @flags: unused
 *
 * Write enc ring commands to execute the indirect buffer
 */
static void vcn_v1_0_enc_ring_emit_ib(struct amdgpu_ring *ring,
					struct amdgpu_job *job,
					struct amdgpu_ib *ib,
					uint32_t flags)
{
	unsigned vmid = AMDGPU_JOB_GET_VMID(job);

	amdgpu_ring_write(ring, VCN_ENC_CMD_IB);
	amdgpu_ring_write(ring, vmid);
	amdgpu_ring_write(ring, lower_32_bits(ib->gpu_addr));
	amdgpu_ring_write(ring, upper_32_bits(ib->gpu_addr));
	amdgpu_ring_write(ring, ib->length_dw);
}

static void vcn_v1_0_enc_ring_emit_reg_wait(struct amdgpu_ring *ring,
					    uint32_t reg, uint32_t val,
					    uint32_t mask)
{
	amdgpu_ring_write(ring, VCN_ENC_CMD_REG_WAIT);
	amdgpu_ring_write(ring, reg << 2);
	amdgpu_ring_write(ring, mask);
	amdgpu_ring_write(ring, val);
}

static void vcn_v1_0_enc_ring_emit_vm_flush(struct amdgpu_ring *ring,
					    unsigned int vmid, uint64_t pd_addr)
{
	struct amdgpu_vmhub *hub = &ring->adev->vmhub[ring->funcs->vmhub];

	pd_addr = amdgpu_gmc_emit_flush_gpu_tlb(ring, vmid, pd_addr);

	/* wait for reg writes */
	vcn_v1_0_enc_ring_emit_reg_wait(ring, hub->ctx0_ptb_addr_lo32 +
					vmid * hub->ctx_addr_distance,
					lower_32_bits(pd_addr), 0xffffffff);
}

static void vcn_v1_0_enc_ring_emit_wreg(struct amdgpu_ring *ring,
					uint32_t reg, uint32_t val)
{
	amdgpu_ring_write(ring, VCN_ENC_CMD_REG_WRITE);
	amdgpu_ring_write(ring,	reg << 2);
	amdgpu_ring_write(ring, val);
}

static int vcn_v1_0_set_interrupt_state(struct amdgpu_device *adev,
					struct amdgpu_irq_src *source,
					unsigned type,
					enum amdgpu_interrupt_state state)
{
	return 0;
}

static int vcn_v1_0_process_interrupt(struct amdgpu_device *adev,
				      struct amdgpu_irq_src *source,
				      struct amdgpu_iv_entry *entry)
{
	DRM_DEBUG("IH: VCN TRAP\n");

	switch (entry->src_id) {
	case 124:
		amdgpu_fence_process(&adev->vcn.inst->ring_dec);
		break;
	case 119:
		amdgpu_fence_process(&adev->vcn.inst->ring_enc[0]);
		break;
	case 120:
		amdgpu_fence_process(&adev->vcn.inst->ring_enc[1]);
		break;
	default:
		DRM_ERROR("Unhandled interrupt: %d %d\n",
			  entry->src_id, entry->src_data[0]);
		break;
	}

	return 0;
}

static void vcn_v1_0_dec_ring_insert_nop(struct amdgpu_ring *ring, uint32_t count)
{
	struct amdgpu_device *adev = ring->adev;
	int i;

	WARN_ON(ring->wptr % 2 || count % 2);

	for (i = 0; i < count / 2; i++) {
		amdgpu_ring_write(ring, PACKET0(SOC15_REG_OFFSET(UVD, 0, mmUVD_NO_OP), 0));
		amdgpu_ring_write(ring, 0);
	}
}

static int vcn_v1_0_set_powergating_state(void *handle,
					  enum amd_powergating_state state)
{
	/* This doesn't actually powergate the VCN block.
	 * That's done in the dpm code via the SMC.  This
	 * just re-inits the block as necessary.  The actual
	 * gating still happens in the dpm code.  We should
	 * revisit this when there is a cleaner line between
	 * the smc and the hw blocks
	 */
	int ret;
	struct amdgpu_device *adev = (struct amdgpu_device *)handle;

	if(state == adev->vcn.cur_state)
		return 0;

	if (state == AMD_PG_STATE_GATE)
		ret = vcn_v1_0_stop(adev);
	else
		ret = vcn_v1_0_start(adev);

	if(!ret)
		adev->vcn.cur_state = state;
	return ret;
}

static void vcn_v1_0_idle_work_handler(struct work_struct *work)
{
	struct amdgpu_device *adev =
		container_of(work, struct amdgpu_device, vcn.idle_work.work);
	unsigned int fences = 0, i;

	for (i = 0; i < adev->vcn.num_enc_rings; ++i)
		fences += amdgpu_fence_count_emitted(&adev->vcn.inst->ring_enc[i]);

	if (adev->pg_flags & AMD_PG_SUPPORT_VCN_DPG) {
		struct dpg_pause_state new_state;

		if (fences)
			new_state.fw_based = VCN_DPG_STATE__PAUSE;
		else
			new_state.fw_based = VCN_DPG_STATE__UNPAUSE;

		if (amdgpu_fence_count_emitted(&adev->jpeg.inst->ring_dec))
			new_state.jpeg = VCN_DPG_STATE__PAUSE;
		else
			new_state.jpeg = VCN_DPG_STATE__UNPAUSE;

		adev->vcn.pause_dpg_mode(adev, 0, &new_state);
	}

	fences += amdgpu_fence_count_emitted(&adev->jpeg.inst->ring_dec);
	fences += amdgpu_fence_count_emitted(&adev->vcn.inst->ring_dec);

	if (fences == 0) {
		amdgpu_gfx_off_ctrl(adev, true);
		if (adev->pm.dpm_enabled)
			amdgpu_dpm_enable_uvd(adev, false);
		else
			amdgpu_device_ip_set_powergating_state(adev, AMD_IP_BLOCK_TYPE_VCN,
			       AMD_PG_STATE_GATE);
	} else {
		schedule_delayed_work(&adev->vcn.idle_work, VCN_IDLE_TIMEOUT);
	}
}

static void vcn_v1_0_ring_begin_use(struct amdgpu_ring *ring)
{
	struct	amdgpu_device *adev = ring->adev;
	bool set_clocks = !cancel_delayed_work_sync(&adev->vcn.idle_work);

	mutex_lock(&adev->vcn.vcn1_jpeg1_workaround);

	if (amdgpu_fence_wait_empty(&ring->adev->jpeg.inst->ring_dec))
		DRM_ERROR("VCN dec: jpeg dec ring may not be empty\n");

	vcn_v1_0_set_pg_for_begin_use(ring, set_clocks);

}

void vcn_v1_0_set_pg_for_begin_use(struct amdgpu_ring *ring, bool set_clocks)
{
	struct amdgpu_device *adev = ring->adev;

	if (set_clocks) {
		amdgpu_gfx_off_ctrl(adev, false);
		if (adev->pm.dpm_enabled)
			amdgpu_dpm_enable_uvd(adev, true);
		else
			amdgpu_device_ip_set_powergating_state(adev, AMD_IP_BLOCK_TYPE_VCN,
			       AMD_PG_STATE_UNGATE);
	}

	if (adev->pg_flags & AMD_PG_SUPPORT_VCN_DPG) {
		struct dpg_pause_state new_state;
		unsigned int fences = 0, i;

		for (i = 0; i < adev->vcn.num_enc_rings; ++i)
			fences += amdgpu_fence_count_emitted(&adev->vcn.inst->ring_enc[i]);

		if (fences)
			new_state.fw_based = VCN_DPG_STATE__PAUSE;
		else
			new_state.fw_based = VCN_DPG_STATE__UNPAUSE;

		if (amdgpu_fence_count_emitted(&adev->jpeg.inst->ring_dec))
			new_state.jpeg = VCN_DPG_STATE__PAUSE;
		else
			new_state.jpeg = VCN_DPG_STATE__UNPAUSE;

		if (ring->funcs->type == AMDGPU_RING_TYPE_VCN_ENC)
			new_state.fw_based = VCN_DPG_STATE__PAUSE;
		else if (ring->funcs->type == AMDGPU_RING_TYPE_VCN_JPEG)
			new_state.jpeg = VCN_DPG_STATE__PAUSE;

		adev->vcn.pause_dpg_mode(adev, 0, &new_state);
	}
}

void vcn_v1_0_ring_end_use(struct amdgpu_ring *ring)
{
	schedule_delayed_work(&ring->adev->vcn.idle_work, VCN_IDLE_TIMEOUT);
	mutex_unlock(&ring->adev->vcn.vcn1_jpeg1_workaround);
}

static const struct amd_ip_funcs vcn_v1_0_ip_funcs = {
	.name = "vcn_v1_0",
	.early_init = vcn_v1_0_early_init,
	.late_init = NULL,
	.sw_init = vcn_v1_0_sw_init,
	.sw_fini = vcn_v1_0_sw_fini,
	.hw_init = vcn_v1_0_hw_init,
	.hw_fini = vcn_v1_0_hw_fini,
	.suspend = vcn_v1_0_suspend,
	.resume = vcn_v1_0_resume,
	.is_idle = vcn_v1_0_is_idle,
	.wait_for_idle = vcn_v1_0_wait_for_idle,
	.check_soft_reset = NULL /* vcn_v1_0_check_soft_reset */,
	.pre_soft_reset = NULL /* vcn_v1_0_pre_soft_reset */,
	.soft_reset = NULL /* vcn_v1_0_soft_reset */,
	.post_soft_reset = NULL /* vcn_v1_0_post_soft_reset */,
	.set_clockgating_state = vcn_v1_0_set_clockgating_state,
	.set_powergating_state = vcn_v1_0_set_powergating_state,
};

static const struct amdgpu_ring_funcs vcn_v1_0_dec_ring_vm_funcs = {
	.type = AMDGPU_RING_TYPE_VCN_DEC,
	.align_mask = 0xf,
	.support_64bit_ptrs = false,
	.no_user_fence = true,
	.vmhub = AMDGPU_MMHUB_0,
	.get_rptr = vcn_v1_0_dec_ring_get_rptr,
	.get_wptr = vcn_v1_0_dec_ring_get_wptr,
	.set_wptr = vcn_v1_0_dec_ring_set_wptr,
	.emit_frame_size =
		6 + 6 + /* hdp invalidate / flush */
		SOC15_FLUSH_GPU_TLB_NUM_WREG * 6 +
		SOC15_FLUSH_GPU_TLB_NUM_REG_WAIT * 8 +
		8 + /* vcn_v1_0_dec_ring_emit_vm_flush */
		14 + 14 + /* vcn_v1_0_dec_ring_emit_fence x2 vm fence */
		6,
	.emit_ib_size = 8, /* vcn_v1_0_dec_ring_emit_ib */
	.emit_ib = vcn_v1_0_dec_ring_emit_ib,
	.emit_fence = vcn_v1_0_dec_ring_emit_fence,
	.emit_vm_flush = vcn_v1_0_dec_ring_emit_vm_flush,
	.test_ring = amdgpu_vcn_dec_ring_test_ring,
	.test_ib = amdgpu_vcn_dec_ring_test_ib,
	.insert_nop = vcn_v1_0_dec_ring_insert_nop,
	.insert_start = vcn_v1_0_dec_ring_insert_start,
	.insert_end = vcn_v1_0_dec_ring_insert_end,
	.pad_ib = amdgpu_ring_generic_pad_ib,
	.begin_use = vcn_v1_0_ring_begin_use,
	.end_use = vcn_v1_0_ring_end_use,
	.emit_wreg = vcn_v1_0_dec_ring_emit_wreg,
	.emit_reg_wait = vcn_v1_0_dec_ring_emit_reg_wait,
	.emit_reg_write_reg_wait = amdgpu_ring_emit_reg_write_reg_wait_helper,
};

static const struct amdgpu_ring_funcs vcn_v1_0_enc_ring_vm_funcs = {
	.type = AMDGPU_RING_TYPE_VCN_ENC,
	.align_mask = 0x3f,
	.nop = VCN_ENC_CMD_NO_OP,
	.support_64bit_ptrs = false,
	.no_user_fence = true,
	.vmhub = AMDGPU_MMHUB_0,
	.get_rptr = vcn_v1_0_enc_ring_get_rptr,
	.get_wptr = vcn_v1_0_enc_ring_get_wptr,
	.set_wptr = vcn_v1_0_enc_ring_set_wptr,
	.emit_frame_size =
		SOC15_FLUSH_GPU_TLB_NUM_WREG * 3 +
		SOC15_FLUSH_GPU_TLB_NUM_REG_WAIT * 4 +
		4 + /* vcn_v1_0_enc_ring_emit_vm_flush */
		5 + 5 + /* vcn_v1_0_enc_ring_emit_fence x2 vm fence */
		1, /* vcn_v1_0_enc_ring_insert_end */
	.emit_ib_size = 5, /* vcn_v1_0_enc_ring_emit_ib */
	.emit_ib = vcn_v1_0_enc_ring_emit_ib,
	.emit_fence = vcn_v1_0_enc_ring_emit_fence,
	.emit_vm_flush = vcn_v1_0_enc_ring_emit_vm_flush,
	.test_ring = amdgpu_vcn_enc_ring_test_ring,
	.test_ib = amdgpu_vcn_enc_ring_test_ib,
	.insert_nop = amdgpu_ring_insert_nop,
	.insert_end = vcn_v1_0_enc_ring_insert_end,
	.pad_ib = amdgpu_ring_generic_pad_ib,
	.begin_use = vcn_v1_0_ring_begin_use,
	.end_use = vcn_v1_0_ring_end_use,
	.emit_wreg = vcn_v1_0_enc_ring_emit_wreg,
	.emit_reg_wait = vcn_v1_0_enc_ring_emit_reg_wait,
	.emit_reg_write_reg_wait = amdgpu_ring_emit_reg_write_reg_wait_helper,
};

static void vcn_v1_0_set_dec_ring_funcs(struct amdgpu_device *adev)
{
	adev->vcn.inst->ring_dec.funcs = &vcn_v1_0_dec_ring_vm_funcs;
	DRM_INFO("VCN decode is enabled in VM mode\n");
}

static void vcn_v1_0_set_enc_ring_funcs(struct amdgpu_device *adev)
{
	int i;

	for (i = 0; i < adev->vcn.num_enc_rings; ++i)
		adev->vcn.inst->ring_enc[i].funcs = &vcn_v1_0_enc_ring_vm_funcs;

	DRM_INFO("VCN encode is enabled in VM mode\n");
}

static const struct amdgpu_irq_src_funcs vcn_v1_0_irq_funcs = {
	.set = vcn_v1_0_set_interrupt_state,
	.process = vcn_v1_0_process_interrupt,
};

static void vcn_v1_0_set_irq_funcs(struct amdgpu_device *adev)
{
	adev->vcn.inst->irq.num_types = adev->vcn.num_enc_rings + 2;
	adev->vcn.inst->irq.funcs = &vcn_v1_0_irq_funcs;
}

const struct amdgpu_ip_block_version vcn_v1_0_ip_block =
{
		.type = AMD_IP_BLOCK_TYPE_VCN,
		.major = 1,
		.minor = 0,
		.rev = 0,
		.funcs = &vcn_v1_0_ip_funcs,
};<|MERGE_RESOLUTION|>--- conflicted
+++ resolved
@@ -111,19 +111,7 @@
 	/* Override the work func */
 	adev->vcn.idle_work.work.func = vcn_v1_0_idle_work_handler;
 
-<<<<<<< HEAD
-	if (adev->firmware.load_type == AMDGPU_FW_LOAD_PSP) {
-		const struct common_firmware_header *hdr;
-		hdr = (const struct common_firmware_header *)adev->vcn.fw->data;
-		adev->firmware.ucode[AMDGPU_UCODE_ID_VCN].ucode_id = AMDGPU_UCODE_ID_VCN;
-		adev->firmware.ucode[AMDGPU_UCODE_ID_VCN].fw = adev->vcn.fw;
-		adev->firmware.fw_size +=
-			ALIGN(le32_to_cpu(hdr->ucode_size_bytes), PAGE_SIZE);
-		dev_info(adev->dev, "Will use PSP to load VCN firmware\n");
-	}
-=======
 	amdgpu_vcn_setup_ucode(adev);
->>>>>>> df0cc57e
 
 	r = amdgpu_vcn_resume(adev);
 	if (r)

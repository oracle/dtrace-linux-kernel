--- conflicted
+++ resolved
@@ -3951,13 +3951,8 @@
 		new_fl |= S_NOATIME;
 	if (flags & EXT4_DIRSYNC_FL)
 		new_fl |= S_DIRSYNC;
-<<<<<<< HEAD
-	set_mask_bits(&inode->i_flags,
-		      S_SYNC|S_APPEND|S_IMMUTABLE|S_NOATIME|S_DIRSYNC, new_fl);
-=======
 	inode_set_flags(inode, new_fl,
 			S_SYNC|S_APPEND|S_IMMUTABLE|S_NOATIME|S_DIRSYNC);
->>>>>>> ad6599ab
 }
 
 /* Propagate flags from i_flags to EXT4_I(inode)->i_flags */

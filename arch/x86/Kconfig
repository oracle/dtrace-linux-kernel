# Select 32 or 64 bit
config 64BIT
	bool "64-bit kernel" if ARCH = "x86"
	default ARCH != "i386"
	---help---
	  Say yes to build a 64-bit kernel - formerly known as x86_64
	  Say no to build a 32-bit kernel - formerly known as i386

config X86_32
	def_bool y
	depends on !64BIT
	# Options that are inherently 32-bit kernel only:
	select ARCH_WANT_IPC_PARSE_VERSION
	select CLKSRC_I8253
	select CLONE_BACKWARDS
	select HAVE_AOUT
	select HAVE_GENERIC_DMA_COHERENT
	select MODULES_USE_ELF_REL
	select OLD_SIGACTION

config X86_64
	def_bool y
	depends on 64BIT
	# Options that are inherently 64-bit kernel only:
	select ARCH_HAS_GIGANTIC_PAGE if (MEMORY_ISOLATION && COMPACTION) || CMA
	select ARCH_SUPPORTS_INT128
	select ARCH_USE_CMPXCHG_LOCKREF
	select HAVE_ARCH_SOFT_DIRTY
	select MODULES_USE_ELF_RELA
	select X86_DEV_DMA_OPS

#
# Arch settings
#
# ( Note that options that are marked 'if X86_64' could in principle be
#   ported to 32-bit as well. )
#
config X86
	def_bool y
	#
	# Note: keep this list sorted alphabetically
	#
	select ACPI_LEGACY_TABLES_LOOKUP	if ACPI
	select ACPI_SYSTEM_POWER_STATES_SUPPORT	if ACPI
	select ANON_INODES
	select ARCH_CLOCKSOURCE_DATA
	select ARCH_DISCARD_MEMBLOCK
	select ARCH_HAS_ACPI_TABLE_UPGRADE	if ACPI
	select ARCH_HAS_DEBUG_VIRTUAL
	select ARCH_HAS_DEVMEM_IS_ALLOWED
	select ARCH_HAS_ELF_RANDOMIZE
	select ARCH_HAS_FAST_MULTIPLIER
	select ARCH_HAS_FORTIFY_SOURCE
	select ARCH_HAS_GCOV_PROFILE_ALL
	select ARCH_HAS_KCOV			if X86_64
	select ARCH_HAS_PMEM_API		if X86_64
<<<<<<< HEAD
=======
	# Causing hangs/crashes, see the commit that added this change for details.
	select ARCH_HAS_REFCOUNT		if BROKEN
>>>>>>> bb176f67
	select ARCH_HAS_UACCESS_FLUSHCACHE	if X86_64
	select ARCH_HAS_SET_MEMORY
	select ARCH_HAS_SG_CHAIN
	select ARCH_HAS_STRICT_KERNEL_RWX
	select ARCH_HAS_STRICT_MODULE_RWX
	select ARCH_HAS_UBSAN_SANITIZE_ALL
	select ARCH_HAS_ZONE_DEVICE		if X86_64
	select ARCH_HAVE_NMI_SAFE_CMPXCHG
	select ARCH_MIGHT_HAVE_ACPI_PDC		if ACPI
	select ARCH_MIGHT_HAVE_PC_PARPORT
	select ARCH_MIGHT_HAVE_PC_SERIO
	select ARCH_SUPPORTS_ATOMIC_RMW
	select ARCH_SUPPORTS_DEFERRED_STRUCT_PAGE_INIT
	select ARCH_SUPPORTS_NUMA_BALANCING	if X86_64
	select ARCH_USE_BUILTIN_BSWAP
	select ARCH_USE_QUEUED_RWLOCKS
	select ARCH_USE_QUEUED_SPINLOCKS
	select ARCH_WANT_BATCHED_UNMAP_TLB_FLUSH
<<<<<<< HEAD
	select ARCH_WANT_FRAME_POINTERS
=======
>>>>>>> bb176f67
	select ARCH_WANTS_DYNAMIC_TASK_STRUCT
	select ARCH_WANTS_THP_SWAP		if X86_64
	select BUILDTIME_EXTABLE_SORT
	select CLKEVT_I8253
	select CLOCKSOURCE_VALIDATE_LAST_CYCLE
	select CLOCKSOURCE_WATCHDOG
	select DCACHE_WORD_ACCESS
	select EDAC_ATOMIC_SCRUB
	select EDAC_SUPPORT
	select GENERIC_CLOCKEVENTS
	select GENERIC_CLOCKEVENTS_BROADCAST	if X86_64 || (X86_32 && X86_LOCAL_APIC)
	select GENERIC_CLOCKEVENTS_MIN_ADJUST
	select GENERIC_CMOS_UPDATE
	select GENERIC_CPU_AUTOPROBE
	select GENERIC_EARLY_IOREMAP
	select GENERIC_FIND_FIRST_BIT
	select GENERIC_IOMAP
	select GENERIC_IRQ_EFFECTIVE_AFF_MASK	if SMP
	select GENERIC_IRQ_MIGRATION		if SMP
	select GENERIC_IRQ_PROBE
	select GENERIC_IRQ_SHOW
	select GENERIC_PENDING_IRQ		if SMP
	select GENERIC_SMP_IDLE_THREAD
	select GENERIC_STRNCPY_FROM_USER
	select GENERIC_STRNLEN_USER
	select GENERIC_TIME_VSYSCALL
	select HARDLOCKUP_CHECK_TIMESTAMP	if X86_64
	select HAVE_ACPI_APEI			if ACPI
	select HAVE_ACPI_APEI_NMI		if ACPI
	select HAVE_ALIGNED_STRUCT_PAGE		if SLUB
	select HAVE_ARCH_AUDITSYSCALL
	select HAVE_ARCH_HUGE_VMAP		if X86_64 || X86_PAE
	select HAVE_ARCH_JUMP_LABEL
	select HAVE_ARCH_KASAN			if X86_64 && SPARSEMEM_VMEMMAP
	select HAVE_ARCH_KGDB
	select HAVE_ARCH_KMEMCHECK
	select HAVE_ARCH_MMAP_RND_BITS		if MMU
	select HAVE_ARCH_MMAP_RND_COMPAT_BITS	if MMU && COMPAT
	select HAVE_ARCH_COMPAT_MMAP_BASES	if MMU && COMPAT
	select HAVE_ARCH_SECCOMP_FILTER
	select HAVE_ARCH_TRACEHOOK
	select HAVE_ARCH_TRANSPARENT_HUGEPAGE
	select HAVE_ARCH_TRANSPARENT_HUGEPAGE_PUD if X86_64
	select HAVE_ARCH_VMAP_STACK		if X86_64
	select HAVE_ARCH_WITHIN_STACK_FRAMES
	select HAVE_CC_STACKPROTECTOR
	select HAVE_CMPXCHG_DOUBLE
	select HAVE_CMPXCHG_LOCAL
	select HAVE_CONTEXT_TRACKING		if X86_64
	select HAVE_COPY_THREAD_TLS
	select HAVE_C_RECORDMCOUNT
	select HAVE_DEBUG_KMEMLEAK
	select HAVE_DEBUG_STACKOVERFLOW
	select HAVE_DMA_API_DEBUG
	select HAVE_DMA_CONTIGUOUS
	select HAVE_DYNAMIC_FTRACE
	select HAVE_DYNAMIC_FTRACE_WITH_REGS
	select HAVE_EBPF_JIT			if X86_64
	select HAVE_EFFICIENT_UNALIGNED_ACCESS
	select HAVE_EXIT_THREAD
	select HAVE_FENTRY			if X86_64 || DYNAMIC_FTRACE
	select HAVE_FTRACE_MCOUNT_RECORD
	select HAVE_FUNCTION_GRAPH_TRACER
	select HAVE_FUNCTION_TRACER
	select HAVE_GCC_PLUGINS
	select HAVE_HW_BREAKPOINT
	select HAVE_IDE
	select HAVE_IOREMAP_PROT
	select HAVE_IRQ_EXIT_ON_IRQ_STACK	if X86_64
	select HAVE_IRQ_TIME_ACCOUNTING
	select HAVE_KERNEL_BZIP2
	select HAVE_KERNEL_GZIP
	select HAVE_KERNEL_LZ4
	select HAVE_KERNEL_LZMA
	select HAVE_KERNEL_LZO
	select HAVE_KERNEL_XZ
	select HAVE_KPROBES
	select HAVE_KPROBES_ON_FTRACE
	select HAVE_KRETPROBES
	select HAVE_KVM
	select HAVE_LIVEPATCH			if X86_64
	select HAVE_MEMBLOCK
	select HAVE_MEMBLOCK_NODE_MAP
	select HAVE_MIXED_BREAKPOINTS_REGS
	select HAVE_MOD_ARCH_SPECIFIC
	select HAVE_NMI
	select HAVE_OPROFILE
	select HAVE_OPTPROBES
	select HAVE_PCSPKR_PLATFORM
	select HAVE_PERF_EVENTS
	select HAVE_PERF_EVENTS_NMI
	select HAVE_HARDLOCKUP_DETECTOR_PERF	if PERF_EVENTS && HAVE_PERF_EVENTS_NMI
	select HAVE_PERF_REGS
	select HAVE_PERF_USER_STACK_DUMP
	select HAVE_RCU_TABLE_FREE
	select HAVE_REGS_AND_STACK_ACCESS_API
	select HAVE_RELIABLE_STACKTRACE		if X86_64 && FRAME_POINTER_UNWINDER && STACK_VALIDATION
	select HAVE_STACK_VALIDATION		if X86_64
	select HAVE_SYSCALL_TRACEPOINTS
	select HAVE_UNSTABLE_SCHED_CLOCK
	select HAVE_USER_RETURN_NOTIFIER
	select IRQ_FORCED_THREADING
	select PCI_LOCKLESS_CONFIG
	select PERF_EVENTS
	select RTC_LIB
	select RTC_MC146818_LIB
	select SPARSE_IRQ
	select SRCU
	select SYSCTL_EXCEPTION_TRACE
	select THREAD_INFO_IN_TASK
	select USER_STACKTRACE_SUPPORT
	select VIRT_TO_BUS
	select X86_FEATURE_NAMES		if PROC_FS

config INSTRUCTION_DECODER
	def_bool y
	depends on KPROBES || PERF_EVENTS || UPROBES

config OUTPUT_FORMAT
	string
	default "elf32-i386" if X86_32
	default "elf64-x86-64" if X86_64

config ARCH_DEFCONFIG
	string
	default "arch/x86/configs/i386_defconfig" if X86_32
	default "arch/x86/configs/x86_64_defconfig" if X86_64

config LOCKDEP_SUPPORT
	def_bool y

config STACKTRACE_SUPPORT
	def_bool y

config MMU
	def_bool y

config ARCH_MMAP_RND_BITS_MIN
	default 28 if 64BIT
	default 8

config ARCH_MMAP_RND_BITS_MAX
	default 32 if 64BIT
	default 16

config ARCH_MMAP_RND_COMPAT_BITS_MIN
	default 8

config ARCH_MMAP_RND_COMPAT_BITS_MAX
	default 16

config SBUS
	bool

config NEED_DMA_MAP_STATE
	def_bool y
	depends on X86_64 || INTEL_IOMMU || DMA_API_DEBUG || SWIOTLB

config NEED_SG_DMA_LENGTH
	def_bool y

config GENERIC_ISA_DMA
	def_bool y
	depends on ISA_DMA_API

config GENERIC_BUG
	def_bool y
	depends on BUG
	select GENERIC_BUG_RELATIVE_POINTERS if X86_64

config GENERIC_BUG_RELATIVE_POINTERS
	bool

config GENERIC_HWEIGHT
	def_bool y

config ARCH_MAY_HAVE_PC_FDC
	def_bool y
	depends on ISA_DMA_API

config RWSEM_XCHGADD_ALGORITHM
	def_bool y

config GENERIC_CALIBRATE_DELAY
	def_bool y

config ARCH_HAS_CPU_RELAX
	def_bool y

config ARCH_HAS_CACHE_LINE_SIZE
	def_bool y

config HAVE_SETUP_PER_CPU_AREA
	def_bool y

config NEED_PER_CPU_EMBED_FIRST_CHUNK
	def_bool y

config NEED_PER_CPU_PAGE_FIRST_CHUNK
	def_bool y

config ARCH_HIBERNATION_POSSIBLE
	def_bool y

config ARCH_SUSPEND_POSSIBLE
	def_bool y

config ARCH_WANT_HUGE_PMD_SHARE
	def_bool y

config ARCH_WANT_GENERAL_HUGETLB
	def_bool y

config ZONE_DMA32
	def_bool y if X86_64

config AUDIT_ARCH
	def_bool y if X86_64

config ARCH_SUPPORTS_OPTIMIZED_INLINING
	def_bool y

config ARCH_SUPPORTS_DEBUG_PAGEALLOC
	def_bool y

config KASAN_SHADOW_OFFSET
	hex
	depends on KASAN
	default 0xdff8000000000000 if X86_5LEVEL
	default 0xdffffc0000000000

config HAVE_INTEL_TXT
	def_bool y
	depends on INTEL_IOMMU && ACPI

config X86_32_SMP
	def_bool y
	depends on X86_32 && SMP

config X86_64_SMP
	def_bool y
	depends on X86_64 && SMP

config X86_32_LAZY_GS
	def_bool y
	depends on X86_32 && !CC_STACKPROTECTOR

config ARCH_SUPPORTS_UPROBES
	def_bool y

config FIX_EARLYCON_MEM
	def_bool y

config PGTABLE_LEVELS
	int
	default 5 if X86_5LEVEL
	default 4 if X86_64
	default 3 if X86_PAE
	default 2

source "init/Kconfig"
source "kernel/Kconfig.freezer"

menu "Processor type and features"

config ZONE_DMA
	bool "DMA memory allocation support" if EXPERT
	default y
	help
	  DMA memory allocation support allows devices with less than 32-bit
	  addressing to allocate within the first 16MB of address space.
	  Disable if no such devices will be used.

	  If unsure, say Y.

config SMP
	bool "Symmetric multi-processing support"
	---help---
	  This enables support for systems with more than one CPU. If you have
	  a system with only one CPU, say N. If you have a system with more
	  than one CPU, say Y.

	  If you say N here, the kernel will run on uni- and multiprocessor
	  machines, but will use only one CPU of a multiprocessor machine. If
	  you say Y here, the kernel will run on many, but not all,
	  uniprocessor machines. On a uniprocessor machine, the kernel
	  will run faster if you say N here.

	  Note that if you say Y here and choose architecture "586" or
	  "Pentium" under "Processor family", the kernel will not work on 486
	  architectures. Similarly, multiprocessor kernels for the "PPro"
	  architecture may not work on all Pentium based boards.

	  People using multiprocessor machines who say Y here should also say
	  Y to "Enhanced Real Time Clock Support", below. The "Advanced Power
	  Management" code will be disabled if you say Y here.

	  See also <file:Documentation/x86/i386/IO-APIC.txt>,
	  <file:Documentation/lockup-watchdogs.txt> and the SMP-HOWTO available at
	  <http://www.tldp.org/docs.html#howto>.

	  If you don't know what to do here, say N.

config X86_FEATURE_NAMES
	bool "Processor feature human-readable names" if EMBEDDED
	default y
	---help---
	  This option compiles in a table of x86 feature bits and corresponding
	  names.  This is required to support /proc/cpuinfo and a few kernel
	  messages.  You can disable this to save space, at the expense of
	  making those few kernel messages show numeric feature bits instead.

	  If in doubt, say Y.

config X86_FAST_FEATURE_TESTS
	bool "Fast CPU feature tests" if EMBEDDED
	default y
	---help---
	  Some fast-paths in the kernel depend on the capabilities of the CPU.
	  Say Y here for the kernel to patch in the appropriate code at runtime
	  based on the capabilities of the CPU. The infrastructure for patching
	  code at runtime takes up some additional space; space-constrained
	  embedded systems may wish to say N here to produce smaller, slightly
	  slower code.

config X86_X2APIC
	bool "Support x2apic"
	depends on X86_LOCAL_APIC && X86_64 && (IRQ_REMAP || HYPERVISOR_GUEST)
	---help---
	  This enables x2apic support on CPUs that have this feature.

	  This allows 32-bit apic IDs (so it can support very large systems),
	  and accesses the local apic via MSRs not via mmio.

	  If you don't know what to do here, say N.

config X86_MPPARSE
	bool "Enable MPS table" if ACPI || SFI
	default y
	depends on X86_LOCAL_APIC
	---help---
	  For old smp systems that do not have proper acpi support. Newer systems
	  (esp with 64bit cpus) with acpi support, MADT and DSDT will override it

config X86_BIGSMP
	bool "Support for big SMP systems with more than 8 CPUs"
	depends on X86_32 && SMP
	---help---
	  This option is needed for the systems that have more than 8 CPUs

config GOLDFISH
       def_bool y
       depends on X86_GOLDFISH

config INTEL_RDT
	bool "Intel Resource Director Technology support"
	default n
	depends on X86 && CPU_SUP_INTEL
	select KERNFS
	help
	  Select to enable resource allocation and monitoring which are
	  sub-features of Intel Resource Director Technology(RDT). More
	  information about RDT can be found in the Intel x86
	  Architecture Software Developer Manual.

	  Say N if unsure.

if X86_32
config X86_EXTENDED_PLATFORM
	bool "Support for extended (non-PC) x86 platforms"
	default y
	---help---
	  If you disable this option then the kernel will only support
	  standard PC platforms. (which covers the vast majority of
	  systems out there.)

	  If you enable this option then you'll be able to select support
	  for the following (non-PC) 32 bit x86 platforms:
		Goldfish (Android emulator)
		AMD Elan
		RDC R-321x SoC
		SGI 320/540 (Visual Workstation)
		STA2X11-based (e.g. Northville)
		Moorestown MID devices

	  If you have one of these systems, or if you want to build a
	  generic distribution kernel, say Y here - otherwise say N.
endif

if X86_64
config X86_EXTENDED_PLATFORM
	bool "Support for extended (non-PC) x86 platforms"
	default y
	---help---
	  If you disable this option then the kernel will only support
	  standard PC platforms. (which covers the vast majority of
	  systems out there.)

	  If you enable this option then you'll be able to select support
	  for the following (non-PC) 64 bit x86 platforms:
		Numascale NumaChip
		ScaleMP vSMP
		SGI Ultraviolet

	  If you have one of these systems, or if you want to build a
	  generic distribution kernel, say Y here - otherwise say N.
endif
# This is an alphabetically sorted list of 64 bit extended platforms
# Please maintain the alphabetic order if and when there are additions
config X86_NUMACHIP
	bool "Numascale NumaChip"
	depends on X86_64
	depends on X86_EXTENDED_PLATFORM
	depends on NUMA
	depends on SMP
	depends on X86_X2APIC
	depends on PCI_MMCONFIG
	---help---
	  Adds support for Numascale NumaChip large-SMP systems. Needed to
	  enable more than ~168 cores.
	  If you don't have one of these, you should say N here.

config X86_VSMP
	bool "ScaleMP vSMP"
	select HYPERVISOR_GUEST
	select PARAVIRT
	depends on X86_64 && PCI
	depends on X86_EXTENDED_PLATFORM
	depends on SMP
	---help---
	  Support for ScaleMP vSMP systems.  Say 'Y' here if this kernel is
	  supposed to run on these EM64T-based machines.  Only choose this option
	  if you have one of these machines.

config X86_UV
	bool "SGI Ultraviolet"
	depends on X86_64
	depends on X86_EXTENDED_PLATFORM
	depends on NUMA
	depends on EFI
	depends on X86_X2APIC
	depends on PCI
	---help---
	  This option is needed in order to support SGI Ultraviolet systems.
	  If you don't have one of these, you should say N here.

# Following is an alphabetically sorted list of 32 bit extended platforms
# Please maintain the alphabetic order if and when there are additions

config X86_GOLDFISH
       bool "Goldfish (Virtual Platform)"
       depends on X86_EXTENDED_PLATFORM
       ---help---
	 Enable support for the Goldfish virtual platform used primarily
	 for Android development. Unless you are building for the Android
	 Goldfish emulator say N here.

config X86_INTEL_CE
	bool "CE4100 TV platform"
	depends on PCI
	depends on PCI_GODIRECT
	depends on X86_IO_APIC
	depends on X86_32
	depends on X86_EXTENDED_PLATFORM
	select X86_REBOOTFIXUPS
	select OF
	select OF_EARLY_FLATTREE
	---help---
	  Select for the Intel CE media processor (CE4100) SOC.
	  This option compiles in support for the CE4100 SOC for settop
	  boxes and media devices.

config X86_INTEL_MID
	bool "Intel MID platform support"
	depends on X86_EXTENDED_PLATFORM
	depends on X86_PLATFORM_DEVICES
	depends on PCI
	depends on X86_64 || (PCI_GOANY && X86_32)
	depends on X86_IO_APIC
	select SFI
	select I2C
	select DW_APB_TIMER
	select APB_TIMER
	select INTEL_SCU_IPC
	select MFD_INTEL_MSIC
	---help---
	  Select to build a kernel capable of supporting Intel MID (Mobile
	  Internet Device) platform systems which do not have the PCI legacy
	  interfaces. If you are building for a PC class system say N here.

	  Intel MID platforms are based on an Intel processor and chipset which
	  consume less power than most of the x86 derivatives.

config X86_INTEL_QUARK
	bool "Intel Quark platform support"
	depends on X86_32
	depends on X86_EXTENDED_PLATFORM
	depends on X86_PLATFORM_DEVICES
	depends on X86_TSC
	depends on PCI
	depends on PCI_GOANY
	depends on X86_IO_APIC
	select IOSF_MBI
	select INTEL_IMR
	select COMMON_CLK
	---help---
	  Select to include support for Quark X1000 SoC.
	  Say Y here if you have a Quark based system such as the Arduino
	  compatible Intel Galileo.

config X86_INTEL_LPSS
	bool "Intel Low Power Subsystem Support"
	depends on X86 && ACPI
	select COMMON_CLK
	select PINCTRL
	select IOSF_MBI
	---help---
	  Select to build support for Intel Low Power Subsystem such as
	  found on Intel Lynxpoint PCH. Selecting this option enables
	  things like clock tree (common clock framework) and pincontrol
	  which are needed by the LPSS peripheral drivers.

config X86_AMD_PLATFORM_DEVICE
	bool "AMD ACPI2Platform devices support"
	depends on ACPI
	select COMMON_CLK
	select PINCTRL
	---help---
	  Select to interpret AMD specific ACPI device to platform device
	  such as I2C, UART, GPIO found on AMD Carrizo and later chipsets.
	  I2C and UART depend on COMMON_CLK to set clock. GPIO driver is
	  implemented under PINCTRL subsystem.

config IOSF_MBI
	tristate "Intel SoC IOSF Sideband support for SoC platforms"
	depends on PCI
	---help---
	  This option enables sideband register access support for Intel SoC
	  platforms. On these platforms the IOSF sideband is used in lieu of
	  MSR's for some register accesses, mostly but not limited to thermal
	  and power. Drivers may query the availability of this device to
	  determine if they need the sideband in order to work on these
	  platforms. The sideband is available on the following SoC products.
	  This list is not meant to be exclusive.
	   - BayTrail
	   - Braswell
	   - Quark

	  You should say Y if you are running a kernel on one of these SoC's.

config IOSF_MBI_DEBUG
	bool "Enable IOSF sideband access through debugfs"
	depends on IOSF_MBI && DEBUG_FS
	---help---
	  Select this option to expose the IOSF sideband access registers (MCR,
	  MDR, MCRX) through debugfs to write and read register information from
	  different units on the SoC. This is most useful for obtaining device
	  state information for debug and analysis. As this is a general access
	  mechanism, users of this option would have specific knowledge of the
	  device they want to access.

	  If you don't require the option or are in doubt, say N.

config X86_RDC321X
	bool "RDC R-321x SoC"
	depends on X86_32
	depends on X86_EXTENDED_PLATFORM
	select M486
	select X86_REBOOTFIXUPS
	---help---
	  This option is needed for RDC R-321x system-on-chip, also known
	  as R-8610-(G).
	  If you don't have one of these chips, you should say N here.

config X86_32_NON_STANDARD
	bool "Support non-standard 32-bit SMP architectures"
	depends on X86_32 && SMP
	depends on X86_EXTENDED_PLATFORM
	---help---
	  This option compiles in the bigsmp and STA2X11 default
	  subarchitectures.  It is intended for a generic binary
	  kernel. If you select them all, kernel will probe it one by
	  one and will fallback to default.

# Alphabetically sorted list of Non standard 32 bit platforms

config X86_SUPPORTS_MEMORY_FAILURE
	def_bool y
	# MCE code calls memory_failure():
	depends on X86_MCE
	# On 32-bit this adds too big of NODES_SHIFT and we run out of page flags:
	# On 32-bit SPARSEMEM adds too big of SECTIONS_WIDTH:
	depends on X86_64 || !SPARSEMEM
	select ARCH_SUPPORTS_MEMORY_FAILURE

config STA2X11
	bool "STA2X11 Companion Chip Support"
	depends on X86_32_NON_STANDARD && PCI
	select X86_DEV_DMA_OPS
	select X86_DMA_REMAP
	select SWIOTLB
	select MFD_STA2X11
	select GPIOLIB
	default n
	---help---
	  This adds support for boards based on the STA2X11 IO-Hub,
	  a.k.a. "ConneXt". The chip is used in place of the standard
	  PC chipset, so all "standard" peripherals are missing. If this
	  option is selected the kernel will still be able to boot on
	  standard PC machines.

config X86_32_IRIS
	tristate "Eurobraille/Iris poweroff module"
	depends on X86_32
	---help---
	  The Iris machines from EuroBraille do not have APM or ACPI support
	  to shut themselves down properly.  A special I/O sequence is
	  needed to do so, which is what this module does at
	  kernel shutdown.

	  This is only for Iris machines from EuroBraille.

	  If unused, say N.

config SCHED_OMIT_FRAME_POINTER
	def_bool y
	prompt "Single-depth WCHAN output"
	depends on X86
	---help---
	  Calculate simpler /proc/<PID>/wchan values. If this option
	  is disabled then wchan values will recurse back to the
	  caller function. This provides more accurate wchan values,
	  at the expense of slightly more scheduling overhead.

	  If in doubt, say "Y".

menuconfig HYPERVISOR_GUEST
	bool "Linux guest support"
	---help---
	  Say Y here to enable options for running Linux under various hyper-
	  visors. This option enables basic hypervisor detection and platform
	  setup.

	  If you say N, all options in this submenu will be skipped and
	  disabled, and Linux guest support won't be built in.

if HYPERVISOR_GUEST

config PARAVIRT
	bool "Enable paravirtualization code"
	---help---
	  This changes the kernel so it can modify itself when it is run
	  under a hypervisor, potentially improving performance significantly
	  over full virtualization.  However, when run without a hypervisor
	  the kernel is theoretically slower and slightly larger.

config PARAVIRT_DEBUG
	bool "paravirt-ops debugging"
	depends on PARAVIRT && DEBUG_KERNEL
	---help---
	  Enable to debug paravirt_ops internals.  Specifically, BUG if
	  a paravirt_op is missing when it is called.

config PARAVIRT_SPINLOCKS
	bool "Paravirtualization layer for spinlocks"
	depends on PARAVIRT && SMP
	---help---
	  Paravirtualized spinlocks allow a pvops backend to replace the
	  spinlock implementation with something virtualization-friendly
	  (for example, block the virtual CPU rather than spinning).

	  It has a minimal impact on native kernels and gives a nice performance
	  benefit on paravirtualized KVM / Xen kernels.

	  If you are unsure how to answer this question, answer Y.

config QUEUED_LOCK_STAT
	bool "Paravirt queued spinlock statistics"
	depends on PARAVIRT_SPINLOCKS && DEBUG_FS
	---help---
	  Enable the collection of statistical data on the slowpath
	  behavior of paravirtualized queued spinlocks and report
	  them on debugfs.

source "arch/x86/xen/Kconfig"

config KVM_GUEST
	bool "KVM Guest support (including kvmclock)"
	depends on PARAVIRT
	select PARAVIRT_CLOCK
	default y
	---help---
	  This option enables various optimizations for running under the KVM
	  hypervisor. It includes a paravirtualized clock, so that instead
	  of relying on a PIT (or probably other) emulation by the
	  underlying device model, the host provides the guest with
	  timing infrastructure such as time of day, and system time

config KVM_DEBUG_FS
	bool "Enable debug information for KVM Guests in debugfs"
	depends on KVM_GUEST && DEBUG_FS
	default n
	---help---
	  This option enables collection of various statistics for KVM guest.
	  Statistics are displayed in debugfs filesystem. Enabling this option
	  may incur significant overhead.

config PARAVIRT_TIME_ACCOUNTING
	bool "Paravirtual steal time accounting"
	depends on PARAVIRT
	default n
	---help---
	  Select this option to enable fine granularity task steal time
	  accounting. Time spent executing other tasks in parallel with
	  the current vCPU is discounted from the vCPU power. To account for
	  that, there can be a small performance impact.

	  If in doubt, say N here.

config PARAVIRT_CLOCK
	bool

endif #HYPERVISOR_GUEST

config NO_BOOTMEM
	def_bool y

source "arch/x86/Kconfig.cpu"

config HPET_TIMER
	def_bool X86_64
	prompt "HPET Timer Support" if X86_32
	---help---
	  Use the IA-PC HPET (High Precision Event Timer) to manage
	  time in preference to the PIT and RTC, if a HPET is
	  present.
	  HPET is the next generation timer replacing legacy 8254s.
	  The HPET provides a stable time base on SMP
	  systems, unlike the TSC, but it is more expensive to access,
	  as it is off-chip.  The interface used is documented
	  in the HPET spec, revision 1.

	  You can safely choose Y here.  However, HPET will only be
	  activated if the platform and the BIOS support this feature.
	  Otherwise the 8254 will be used for timing services.

	  Choose N to continue using the legacy 8254 timer.

config HPET_EMULATE_RTC
	def_bool y
	depends on HPET_TIMER && (RTC=y || RTC=m || RTC_DRV_CMOS=m || RTC_DRV_CMOS=y)

config APB_TIMER
       def_bool y if X86_INTEL_MID
       prompt "Intel MID APB Timer Support" if X86_INTEL_MID
       select DW_APB_TIMER
       depends on X86_INTEL_MID && SFI
       help
         APB timer is the replacement for 8254, HPET on X86 MID platforms.
         The APBT provides a stable time base on SMP
         systems, unlike the TSC, but it is more expensive to access,
         as it is off-chip. APB timers are always running regardless of CPU
         C states, they are used as per CPU clockevent device when possible.

# Mark as expert because too many people got it wrong.
# The code disables itself when not needed.
config DMI
	default y
	select DMI_SCAN_MACHINE_NON_EFI_FALLBACK
	bool "Enable DMI scanning" if EXPERT
	---help---
	  Enabled scanning of DMI to identify machine quirks. Say Y
	  here unless you have verified that your setup is not
	  affected by entries in the DMI blacklist. Required by PNP
	  BIOS code.

config GART_IOMMU
	bool "Old AMD GART IOMMU support"
	select SWIOTLB
	depends on X86_64 && PCI && AMD_NB
	---help---
	  Provides a driver for older AMD Athlon64/Opteron/Turion/Sempron
	  GART based hardware IOMMUs.

	  The GART supports full DMA access for devices with 32-bit access
	  limitations, on systems with more than 3 GB. This is usually needed
	  for USB, sound, many IDE/SATA chipsets and some other devices.

	  Newer systems typically have a modern AMD IOMMU, supported via
	  the CONFIG_AMD_IOMMU=y config option.

	  In normal configurations this driver is only active when needed:
	  there's more than 3 GB of memory and the system contains a
	  32-bit limited device.

	  If unsure, say Y.

config CALGARY_IOMMU
	bool "IBM Calgary IOMMU support"
	select SWIOTLB
	depends on X86_64 && PCI
	---help---
	  Support for hardware IOMMUs in IBM's xSeries x366 and x460
	  systems. Needed to run systems with more than 3GB of memory
	  properly with 32-bit PCI devices that do not support DAC
	  (Double Address Cycle). Calgary also supports bus level
	  isolation, where all DMAs pass through the IOMMU.  This
	  prevents them from going anywhere except their intended
	  destination. This catches hard-to-find kernel bugs and
	  mis-behaving drivers and devices that do not use the DMA-API
	  properly to set up their DMA buffers.  The IOMMU can be
	  turned off at boot time with the iommu=off parameter.
	  Normally the kernel will make the right choice by itself.
	  If unsure, say Y.

config CALGARY_IOMMU_ENABLED_BY_DEFAULT
	def_bool y
	prompt "Should Calgary be enabled by default?"
	depends on CALGARY_IOMMU
	---help---
	  Should Calgary be enabled by default? if you choose 'y', Calgary
	  will be used (if it exists). If you choose 'n', Calgary will not be
	  used even if it exists. If you choose 'n' and would like to use
	  Calgary anyway, pass 'iommu=calgary' on the kernel command line.
	  If unsure, say Y.

# need this always selected by IOMMU for the VIA workaround
config SWIOTLB
	def_bool y if X86_64
	---help---
	  Support for software bounce buffers used on x86-64 systems
	  which don't have a hardware IOMMU. Using this PCI devices
	  which can only access 32-bits of memory can be used on systems
	  with more than 3 GB of memory.
	  If unsure, say Y.

config IOMMU_HELPER
	def_bool y
	depends on CALGARY_IOMMU || GART_IOMMU || SWIOTLB || AMD_IOMMU

config MAXSMP
	bool "Enable Maximum number of SMP Processors and NUMA Nodes"
	depends on X86_64 && SMP && DEBUG_KERNEL
	select CPUMASK_OFFSTACK
	---help---
	  Enable maximum number of CPUS and NUMA Nodes for this architecture.
	  If unsure, say N.

config NR_CPUS
	int "Maximum number of CPUs" if SMP && !MAXSMP
	range 2 8 if SMP && X86_32 && !X86_BIGSMP
	range 2 512 if SMP && !MAXSMP && !CPUMASK_OFFSTACK
	range 2 8192 if SMP && !MAXSMP && CPUMASK_OFFSTACK && X86_64
	default "1" if !SMP
	default "8192" if MAXSMP
	default "32" if SMP && X86_BIGSMP
	default "8" if SMP && X86_32
	default "64" if SMP
	---help---
	  This allows you to specify the maximum number of CPUs which this
	  kernel will support.  If CPUMASK_OFFSTACK is enabled, the maximum
	  supported value is 8192, otherwise the maximum value is 512.  The
	  minimum value which makes sense is 2.

	  This is purely to save memory - each supported CPU adds
	  approximately eight kilobytes to the kernel image.

config SCHED_SMT
	bool "SMT (Hyperthreading) scheduler support"
	depends on SMP
	---help---
	  SMT scheduler support improves the CPU scheduler's decision making
	  when dealing with Intel Pentium 4 chips with HyperThreading at a
	  cost of slightly increased overhead in some places. If unsure say
	  N here.

config SCHED_MC
	def_bool y
	prompt "Multi-core scheduler support"
	depends on SMP
	---help---
	  Multi-core scheduler support improves the CPU scheduler's decision
	  making when dealing with multi-core CPU chips at a cost of slightly
	  increased overhead in some places. If unsure say N here.

config SCHED_MC_PRIO
	bool "CPU core priorities scheduler support"
	depends on SCHED_MC && CPU_SUP_INTEL
	select X86_INTEL_PSTATE
	select CPU_FREQ
	default y
	---help---
	  Intel Turbo Boost Max Technology 3.0 enabled CPUs have a
	  core ordering determined at manufacturing time, which allows
	  certain cores to reach higher turbo frequencies (when running
	  single threaded workloads) than others.

	  Enabling this kernel feature teaches the scheduler about
	  the TBM3 (aka ITMT) priority order of the CPU cores and adjusts the
	  scheduler's CPU selection logic accordingly, so that higher
	  overall system performance can be achieved.

	  This feature will have no effect on CPUs without this feature.

	  If unsure say Y here.

source "kernel/Kconfig.preempt"

config UP_LATE_INIT
       def_bool y
       depends on !SMP && X86_LOCAL_APIC

config X86_UP_APIC
	bool "Local APIC support on uniprocessors" if !PCI_MSI
	default PCI_MSI
	depends on X86_32 && !SMP && !X86_32_NON_STANDARD
	---help---
	  A local APIC (Advanced Programmable Interrupt Controller) is an
	  integrated interrupt controller in the CPU. If you have a single-CPU
	  system which has a processor with a local APIC, you can say Y here to
	  enable and use it. If you say Y here even though your machine doesn't
	  have a local APIC, then the kernel will still run with no slowdown at
	  all. The local APIC supports CPU-generated self-interrupts (timer,
	  performance counters), and the NMI watchdog which detects hard
	  lockups.

config X86_UP_IOAPIC
	bool "IO-APIC support on uniprocessors"
	depends on X86_UP_APIC
	---help---
	  An IO-APIC (I/O Advanced Programmable Interrupt Controller) is an
	  SMP-capable replacement for PC-style interrupt controllers. Most
	  SMP systems and many recent uniprocessor systems have one.

	  If you have a single-CPU system with an IO-APIC, you can say Y here
	  to use it. If you say Y here even though your machine doesn't have
	  an IO-APIC, then the kernel will still run with no slowdown at all.

config X86_LOCAL_APIC
	def_bool y
	depends on X86_64 || SMP || X86_32_NON_STANDARD || X86_UP_APIC || PCI_MSI
	select IRQ_DOMAIN_HIERARCHY
	select PCI_MSI_IRQ_DOMAIN if PCI_MSI

config X86_IO_APIC
	def_bool y
	depends on X86_LOCAL_APIC || X86_UP_IOAPIC

config X86_REROUTE_FOR_BROKEN_BOOT_IRQS
	bool "Reroute for broken boot IRQs"
	depends on X86_IO_APIC
	---help---
	  This option enables a workaround that fixes a source of
	  spurious interrupts. This is recommended when threaded
	  interrupt handling is used on systems where the generation of
	  superfluous "boot interrupts" cannot be disabled.

	  Some chipsets generate a legacy INTx "boot IRQ" when the IRQ
	  entry in the chipset's IO-APIC is masked (as, e.g. the RT
	  kernel does during interrupt handling). On chipsets where this
	  boot IRQ generation cannot be disabled, this workaround keeps
	  the original IRQ line masked so that only the equivalent "boot
	  IRQ" is delivered to the CPUs. The workaround also tells the
	  kernel to set up the IRQ handler on the boot IRQ line. In this
	  way only one interrupt is delivered to the kernel. Otherwise
	  the spurious second interrupt may cause the kernel to bring
	  down (vital) interrupt lines.

	  Only affects "broken" chipsets. Interrupt sharing may be
	  increased on these systems.

config X86_MCE
	bool "Machine Check / overheating reporting"
	select GENERIC_ALLOCATOR
	default y
	---help---
	  Machine Check support allows the processor to notify the
	  kernel if it detects a problem (e.g. overheating, data corruption).
	  The action the kernel takes depends on the severity of the problem,
	  ranging from warning messages to halting the machine.

config X86_MCELOG_LEGACY
	bool "Support for deprecated /dev/mcelog character device"
	depends on X86_MCE
	---help---
	  Enable support for /dev/mcelog which is needed by the old mcelog
	  userspace logging daemon. Consider switching to the new generation
	  rasdaemon solution.

config X86_MCE_INTEL
	def_bool y
	prompt "Intel MCE features"
	depends on X86_MCE && X86_LOCAL_APIC
	---help---
	   Additional support for intel specific MCE features such as
	   the thermal monitor.

config X86_MCE_AMD
	def_bool y
	prompt "AMD MCE features"
	depends on X86_MCE && X86_LOCAL_APIC && AMD_NB
	---help---
	   Additional support for AMD specific MCE features such as
	   the DRAM Error Threshold.

config X86_ANCIENT_MCE
	bool "Support for old Pentium 5 / WinChip machine checks"
	depends on X86_32 && X86_MCE
	---help---
	  Include support for machine check handling on old Pentium 5 or WinChip
	  systems. These typically need to be enabled explicitly on the command
	  line.

config X86_MCE_THRESHOLD
	depends on X86_MCE_AMD || X86_MCE_INTEL
	def_bool y

config X86_MCE_INJECT
	depends on X86_MCE && X86_LOCAL_APIC && DEBUG_FS
	tristate "Machine check injector support"
	---help---
	  Provide support for injecting machine checks for testing purposes.
	  If you don't know what a machine check is and you don't do kernel
	  QA it is safe to say n.

config X86_THERMAL_VECTOR
	def_bool y
	depends on X86_MCE_INTEL

source "arch/x86/events/Kconfig"

config X86_LEGACY_VM86
	bool "Legacy VM86 support"
	default n
	depends on X86_32
	---help---
	  This option allows user programs to put the CPU into V8086
	  mode, which is an 80286-era approximation of 16-bit real mode.

	  Some very old versions of X and/or vbetool require this option
	  for user mode setting.  Similarly, DOSEMU will use it if
	  available to accelerate real mode DOS programs.  However, any
	  recent version of DOSEMU, X, or vbetool should be fully
	  functional even without kernel VM86 support, as they will all
	  fall back to software emulation. Nevertheless, if you are using
	  a 16-bit DOS program where 16-bit performance matters, vm86
	  mode might be faster than emulation and you might want to
	  enable this option.

	  Note that any app that works on a 64-bit kernel is unlikely to
	  need this option, as 64-bit kernels don't, and can't, support
	  V8086 mode. This option is also unrelated to 16-bit protected
	  mode and is not needed to run most 16-bit programs under Wine.

	  Enabling this option increases the complexity of the kernel
	  and slows down exception handling a tiny bit.

	  If unsure, say N here.

config VM86
       bool
       default X86_LEGACY_VM86

config X86_16BIT
	bool "Enable support for 16-bit segments" if EXPERT
	default y
	depends on MODIFY_LDT_SYSCALL
	---help---
	  This option is required by programs like Wine to run 16-bit
	  protected mode legacy code on x86 processors.  Disabling
	  this option saves about 300 bytes on i386, or around 6K text
	  plus 16K runtime memory on x86-64,

config X86_ESPFIX32
	def_bool y
	depends on X86_16BIT && X86_32

config X86_ESPFIX64
	def_bool y
	depends on X86_16BIT && X86_64

config X86_VSYSCALL_EMULATION
       bool "Enable vsyscall emulation" if EXPERT
       default y
       depends on X86_64
       ---help---
	 This enables emulation of the legacy vsyscall page.  Disabling
	 it is roughly equivalent to booting with vsyscall=none, except
	 that it will also disable the helpful warning if a program
	 tries to use a vsyscall.  With this option set to N, offending
	 programs will just segfault, citing addresses of the form
	 0xffffffffff600?00.

	 This option is required by many programs built before 2013, and
	 care should be used even with newer programs if set to N.

	 Disabling this option saves about 7K of kernel size and
	 possibly 4K of additional runtime pagetable memory.

config TOSHIBA
	tristate "Toshiba Laptop support"
	depends on X86_32
	---help---
	  This adds a driver to safely access the System Management Mode of
	  the CPU on Toshiba portables with a genuine Toshiba BIOS. It does
	  not work on models with a Phoenix BIOS. The System Management Mode
	  is used to set the BIOS and power saving options on Toshiba portables.

	  For information on utilities to make use of this driver see the
	  Toshiba Linux utilities web site at:
	  <http://www.buzzard.org.uk/toshiba/>.

	  Say Y if you intend to run this kernel on a Toshiba portable.
	  Say N otherwise.

config I8K
	tristate "Dell i8k legacy laptop support"
	select HWMON
	select SENSORS_DELL_SMM
	---help---
	  This option enables legacy /proc/i8k userspace interface in hwmon
	  dell-smm-hwmon driver. Character file /proc/i8k reports bios version,
	  temperature and allows controlling fan speeds of Dell laptops via
	  System Management Mode. For old Dell laptops (like Dell Inspiron 8000)
	  it reports also power and hotkey status. For fan speed control is
	  needed userspace package i8kutils.

	  Say Y if you intend to run this kernel on old Dell laptops or want to
	  use userspace package i8kutils.
	  Say N otherwise.

config X86_REBOOTFIXUPS
	bool "Enable X86 board specific fixups for reboot"
	depends on X86_32
	---help---
	  This enables chipset and/or board specific fixups to be done
	  in order to get reboot to work correctly. This is only needed on
	  some combinations of hardware and BIOS. The symptom, for which
	  this config is intended, is when reboot ends with a stalled/hung
	  system.

	  Currently, the only fixup is for the Geode machines using
	  CS5530A and CS5536 chipsets and the RDC R-321x SoC.

	  Say Y if you want to enable the fixup. Currently, it's safe to
	  enable this option even if you don't need it.
	  Say N otherwise.

config MICROCODE
	bool "CPU microcode loading support"
	default y
	depends on CPU_SUP_AMD || CPU_SUP_INTEL
	select FW_LOADER
	---help---
	  If you say Y here, you will be able to update the microcode on
	  Intel and AMD processors. The Intel support is for the IA32 family,
	  e.g. Pentium Pro, Pentium II, Pentium III, Pentium 4, Xeon etc. The
	  AMD support is for families 0x10 and later. You will obviously need
	  the actual microcode binary data itself which is not shipped with
	  the Linux kernel.

	  The preferred method to load microcode from a detached initrd is described
	  in Documentation/x86/early-microcode.txt. For that you need to enable
	  CONFIG_BLK_DEV_INITRD in order for the loader to be able to scan the
	  initrd for microcode blobs.

	  In addition, you can build-in the microcode into the kernel. For that you
	  need to enable FIRMWARE_IN_KERNEL and add the vendor-supplied microcode
	  to the CONFIG_EXTRA_FIRMWARE config option.

config MICROCODE_INTEL
	bool "Intel microcode loading support"
	depends on MICROCODE
	default MICROCODE
	select FW_LOADER
	---help---
	  This options enables microcode patch loading support for Intel
	  processors.

	  For the current Intel microcode data package go to
	  <https://downloadcenter.intel.com> and search for
	  'Linux Processor Microcode Data File'.

config MICROCODE_AMD
	bool "AMD microcode loading support"
	depends on MICROCODE
	select FW_LOADER
	---help---
	  If you select this option, microcode patch loading support for AMD
	  processors will be enabled.

config MICROCODE_OLD_INTERFACE
	def_bool y
	depends on MICROCODE

config X86_MSR
	tristate "/dev/cpu/*/msr - Model-specific register support"
	---help---
	  This device gives privileged processes access to the x86
	  Model-Specific Registers (MSRs).  It is a character device with
	  major 202 and minors 0 to 31 for /dev/cpu/0/msr to /dev/cpu/31/msr.
	  MSR accesses are directed to a specific CPU on multi-processor
	  systems.

config X86_CPUID
	tristate "/dev/cpu/*/cpuid - CPU information support"
	---help---
	  This device gives processes access to the x86 CPUID instruction to
	  be executed on a specific processor.  It is a character device
	  with major 203 and minors 0 to 31 for /dev/cpu/0/cpuid to
	  /dev/cpu/31/cpuid.

choice
	prompt "High Memory Support"
	default HIGHMEM4G
	depends on X86_32

config NOHIGHMEM
	bool "off"
	---help---
	  Linux can use up to 64 Gigabytes of physical memory on x86 systems.
	  However, the address space of 32-bit x86 processors is only 4
	  Gigabytes large. That means that, if you have a large amount of
	  physical memory, not all of it can be "permanently mapped" by the
	  kernel. The physical memory that's not permanently mapped is called
	  "high memory".

	  If you are compiling a kernel which will never run on a machine with
	  more than 1 Gigabyte total physical RAM, answer "off" here (default
	  choice and suitable for most users). This will result in a "3GB/1GB"
	  split: 3GB are mapped so that each process sees a 3GB virtual memory
	  space and the remaining part of the 4GB virtual memory space is used
	  by the kernel to permanently map as much physical memory as
	  possible.

	  If the machine has between 1 and 4 Gigabytes physical RAM, then
	  answer "4GB" here.

	  If more than 4 Gigabytes is used then answer "64GB" here. This
	  selection turns Intel PAE (Physical Address Extension) mode on.
	  PAE implements 3-level paging on IA32 processors. PAE is fully
	  supported by Linux, PAE mode is implemented on all recent Intel
	  processors (Pentium Pro and better). NOTE: If you say "64GB" here,
	  then the kernel will not boot on CPUs that don't support PAE!

	  The actual amount of total physical memory will either be
	  auto detected or can be forced by using a kernel command line option
	  such as "mem=256M". (Try "man bootparam" or see the documentation of
	  your boot loader (lilo or loadlin) about how to pass options to the
	  kernel at boot time.)

	  If unsure, say "off".

config HIGHMEM4G
	bool "4GB"
	---help---
	  Select this if you have a 32-bit processor and between 1 and 4
	  gigabytes of physical RAM.

config HIGHMEM64G
	bool "64GB"
	depends on !M486
	select X86_PAE
	---help---
	  Select this if you have a 32-bit processor and more than 4
	  gigabytes of physical RAM.

endchoice

choice
	prompt "Memory split" if EXPERT
	default VMSPLIT_3G
	depends on X86_32
	---help---
	  Select the desired split between kernel and user memory.

	  If the address range available to the kernel is less than the
	  physical memory installed, the remaining memory will be available
	  as "high memory". Accessing high memory is a little more costly
	  than low memory, as it needs to be mapped into the kernel first.
	  Note that increasing the kernel address space limits the range
	  available to user programs, making the address space there
	  tighter.  Selecting anything other than the default 3G/1G split
	  will also likely make your kernel incompatible with binary-only
	  kernel modules.

	  If you are not absolutely sure what you are doing, leave this
	  option alone!

	config VMSPLIT_3G
		bool "3G/1G user/kernel split"
	config VMSPLIT_3G_OPT
		depends on !X86_PAE
		bool "3G/1G user/kernel split (for full 1G low memory)"
	config VMSPLIT_2G
		bool "2G/2G user/kernel split"
	config VMSPLIT_2G_OPT
		depends on !X86_PAE
		bool "2G/2G user/kernel split (for full 2G low memory)"
	config VMSPLIT_1G
		bool "1G/3G user/kernel split"
endchoice

config PAGE_OFFSET
	hex
	default 0xB0000000 if VMSPLIT_3G_OPT
	default 0x80000000 if VMSPLIT_2G
	default 0x78000000 if VMSPLIT_2G_OPT
	default 0x40000000 if VMSPLIT_1G
	default 0xC0000000
	depends on X86_32

config HIGHMEM
	def_bool y
	depends on X86_32 && (HIGHMEM64G || HIGHMEM4G)

config X86_PAE
	bool "PAE (Physical Address Extension) Support"
	depends on X86_32 && !HIGHMEM4G
	select SWIOTLB
	---help---
	  PAE is required for NX support, and furthermore enables
	  larger swapspace support for non-overcommit purposes. It
	  has the cost of more pagetable lookup overhead, and also
	  consumes more pagetable space per process.

config X86_5LEVEL
	bool "Enable 5-level page tables support"
	depends on X86_64
	---help---
	  5-level paging enables access to larger address space:
	  upto 128 PiB of virtual address space and 4 PiB of
	  physical address space.

	  It will be supported by future Intel CPUs.

	  Note: a kernel with this option enabled can only be booted
	  on machines that support the feature.

	  See Documentation/x86/x86_64/5level-paging.txt for more
	  information.

	  Say N if unsure.

config ARCH_PHYS_ADDR_T_64BIT
	def_bool y
	depends on X86_64 || X86_PAE

config ARCH_DMA_ADDR_T_64BIT
	def_bool y
	depends on X86_64 || HIGHMEM64G

config X86_DIRECT_GBPAGES
	def_bool y
	depends on X86_64 && !DEBUG_PAGEALLOC && !KMEMCHECK
	---help---
	  Certain kernel features effectively disable kernel
	  linear 1 GB mappings (even if the CPU otherwise
	  supports them), so don't confuse the user by printing
	  that we have them enabled.

config ARCH_HAS_MEM_ENCRYPT
	def_bool y

config AMD_MEM_ENCRYPT
	bool "AMD Secure Memory Encryption (SME) support"
	depends on X86_64 && CPU_SUP_AMD
	---help---
	  Say yes to enable support for the encryption of system memory.
	  This requires an AMD processor that supports Secure Memory
	  Encryption (SME).

config AMD_MEM_ENCRYPT_ACTIVE_BY_DEFAULT
	bool "Activate AMD Secure Memory Encryption (SME) by default"
	default y
	depends on AMD_MEM_ENCRYPT
	---help---
	  Say yes to have system memory encrypted by default if running on
	  an AMD processor that supports Secure Memory Encryption (SME).

	  If set to Y, then the encryption of system memory can be
	  deactivated with the mem_encrypt=off command line option.

	  If set to N, then the encryption of system memory can be
	  activated with the mem_encrypt=on command line option.

config ARCH_USE_MEMREMAP_PROT
	def_bool y
	depends on AMD_MEM_ENCRYPT

# Common NUMA Features
config NUMA
	bool "Numa Memory Allocation and Scheduler Support"
	depends on SMP
	depends on X86_64 || (X86_32 && HIGHMEM64G && X86_BIGSMP)
	default y if X86_BIGSMP
	---help---
	  Enable NUMA (Non Uniform Memory Access) support.

	  The kernel will try to allocate memory used by a CPU on the
	  local memory controller of the CPU and add some more
	  NUMA awareness to the kernel.

	  For 64-bit this is recommended if the system is Intel Core i7
	  (or later), AMD Opteron, or EM64T NUMA.

	  For 32-bit this is only needed if you boot a 32-bit
	  kernel on a 64-bit NUMA platform.

	  Otherwise, you should say N.

config AMD_NUMA
	def_bool y
	prompt "Old style AMD Opteron NUMA detection"
	depends on X86_64 && NUMA && PCI
	---help---
	  Enable AMD NUMA node topology detection.  You should say Y here if
	  you have a multi processor AMD system. This uses an old method to
	  read the NUMA configuration directly from the builtin Northbridge
	  of Opteron. It is recommended to use X86_64_ACPI_NUMA instead,
	  which also takes priority if both are compiled in.

config X86_64_ACPI_NUMA
	def_bool y
	prompt "ACPI NUMA detection"
	depends on X86_64 && NUMA && ACPI && PCI
	select ACPI_NUMA
	---help---
	  Enable ACPI SRAT based node topology detection.

# Some NUMA nodes have memory ranges that span
# other nodes.  Even though a pfn is valid and
# between a node's start and end pfns, it may not
# reside on that node.  See memmap_init_zone()
# for details.
config NODES_SPAN_OTHER_NODES
	def_bool y
	depends on X86_64_ACPI_NUMA

config NUMA_EMU
	bool "NUMA emulation"
	depends on NUMA
	---help---
	  Enable NUMA emulation. A flat machine will be split
	  into virtual nodes when booted with "numa=fake=N", where N is the
	  number of nodes. This is only useful for debugging.

config NODES_SHIFT
	int "Maximum NUMA Nodes (as a power of 2)" if !MAXSMP
	range 1 10
	default "10" if MAXSMP
	default "6" if X86_64
	default "3"
	depends on NEED_MULTIPLE_NODES
	---help---
	  Specify the maximum number of NUMA Nodes available on the target
	  system.  Increases memory reserved to accommodate various tables.

config ARCH_HAVE_MEMORY_PRESENT
	def_bool y
	depends on X86_32 && DISCONTIGMEM

config NEED_NODE_MEMMAP_SIZE
	def_bool y
	depends on X86_32 && (DISCONTIGMEM || SPARSEMEM)

config ARCH_FLATMEM_ENABLE
	def_bool y
	depends on X86_32 && !NUMA

config ARCH_DISCONTIGMEM_ENABLE
	def_bool y
	depends on NUMA && X86_32

config ARCH_DISCONTIGMEM_DEFAULT
	def_bool y
	depends on NUMA && X86_32

config ARCH_SPARSEMEM_ENABLE
	def_bool y
	depends on X86_64 || NUMA || X86_32 || X86_32_NON_STANDARD
	select SPARSEMEM_STATIC if X86_32
	select SPARSEMEM_VMEMMAP_ENABLE if X86_64

config ARCH_SPARSEMEM_DEFAULT
	def_bool y
	depends on X86_64

config ARCH_SELECT_MEMORY_MODEL
	def_bool y
	depends on ARCH_SPARSEMEM_ENABLE

config ARCH_MEMORY_PROBE
	bool "Enable sysfs memory/probe interface"
	depends on X86_64 && MEMORY_HOTPLUG
	help
	  This option enables a sysfs memory/probe interface for testing.
	  See Documentation/memory-hotplug.txt for more information.
	  If you are unsure how to answer this question, answer N.

config ARCH_PROC_KCORE_TEXT
	def_bool y
	depends on X86_64 && PROC_KCORE

config ILLEGAL_POINTER_VALUE
       hex
       default 0 if X86_32
       default 0xdead000000000000 if X86_64

source "mm/Kconfig"

config X86_PMEM_LEGACY_DEVICE
	bool

config X86_PMEM_LEGACY
	tristate "Support non-standard NVDIMMs and ADR protected memory"
	depends on PHYS_ADDR_T_64BIT
	depends on BLK_DEV
	select X86_PMEM_LEGACY_DEVICE
	select LIBNVDIMM
	help
	  Treat memory marked using the non-standard e820 type of 12 as used
	  by the Intel Sandy Bridge-EP reference BIOS as protected memory.
	  The kernel will offer these regions to the 'pmem' driver so
	  they can be used for persistent storage.

	  Say Y if unsure.

config HIGHPTE
	bool "Allocate 3rd-level pagetables from highmem"
	depends on HIGHMEM
	---help---
	  The VM uses one page table entry for each page of physical memory.
	  For systems with a lot of RAM, this can be wasteful of precious
	  low memory.  Setting this option will put user-space page table
	  entries in high memory.

config X86_CHECK_BIOS_CORRUPTION
	bool "Check for low memory corruption"
	---help---
	  Periodically check for memory corruption in low memory, which
	  is suspected to be caused by BIOS.  Even when enabled in the
	  configuration, it is disabled at runtime.  Enable it by
	  setting "memory_corruption_check=1" on the kernel command
	  line.  By default it scans the low 64k of memory every 60
	  seconds; see the memory_corruption_check_size and
	  memory_corruption_check_period parameters in
	  Documentation/admin-guide/kernel-parameters.rst to adjust this.

	  When enabled with the default parameters, this option has
	  almost no overhead, as it reserves a relatively small amount
	  of memory and scans it infrequently.  It both detects corruption
	  and prevents it from affecting the running system.

	  It is, however, intended as a diagnostic tool; if repeatable
	  BIOS-originated corruption always affects the same memory,
	  you can use memmap= to prevent the kernel from using that
	  memory.

config X86_BOOTPARAM_MEMORY_CORRUPTION_CHECK
	bool "Set the default setting of memory_corruption_check"
	depends on X86_CHECK_BIOS_CORRUPTION
	default y
	---help---
	  Set whether the default state of memory_corruption_check is
	  on or off.

config X86_RESERVE_LOW
	int "Amount of low memory, in kilobytes, to reserve for the BIOS"
	default 64
	range 4 640
	---help---
	  Specify the amount of low memory to reserve for the BIOS.

	  The first page contains BIOS data structures that the kernel
	  must not use, so that page must always be reserved.

	  By default we reserve the first 64K of physical RAM, as a
	  number of BIOSes are known to corrupt that memory range
	  during events such as suspend/resume or monitor cable
	  insertion, so it must not be used by the kernel.

	  You can set this to 4 if you are absolutely sure that you
	  trust the BIOS to get all its memory reservations and usages
	  right.  If you know your BIOS have problems beyond the
	  default 64K area, you can set this to 640 to avoid using the
	  entire low memory range.

	  If you have doubts about the BIOS (e.g. suspend/resume does
	  not work or there's kernel crashes after certain hardware
	  hotplug events) then you might want to enable
	  X86_CHECK_BIOS_CORRUPTION=y to allow the kernel to check
	  typical corruption patterns.

	  Leave this to the default value of 64 if you are unsure.

config MATH_EMULATION
	bool
	depends on MODIFY_LDT_SYSCALL
	prompt "Math emulation" if X86_32
	---help---
	  Linux can emulate a math coprocessor (used for floating point
	  operations) if you don't have one. 486DX and Pentium processors have
	  a math coprocessor built in, 486SX and 386 do not, unless you added
	  a 487DX or 387, respectively. (The messages during boot time can
	  give you some hints here ["man dmesg"].) Everyone needs either a
	  coprocessor or this emulation.

	  If you don't have a math coprocessor, you need to say Y here; if you
	  say Y here even though you have a coprocessor, the coprocessor will
	  be used nevertheless. (This behavior can be changed with the kernel
	  command line option "no387", which comes handy if your coprocessor
	  is broken. Try "man bootparam" or see the documentation of your boot
	  loader (lilo or loadlin) about how to pass options to the kernel at
	  boot time.) This means that it is a good idea to say Y here if you
	  intend to use this kernel on different machines.

	  More information about the internals of the Linux math coprocessor
	  emulation can be found in <file:arch/x86/math-emu/README>.

	  If you are not sure, say Y; apart from resulting in a 66 KB bigger
	  kernel, it won't hurt.

config MTRR
	def_bool y
	prompt "MTRR (Memory Type Range Register) support" if EXPERT
	---help---
	  On Intel P6 family processors (Pentium Pro, Pentium II and later)
	  the Memory Type Range Registers (MTRRs) may be used to control
	  processor access to memory ranges. This is most useful if you have
	  a video (VGA) card on a PCI or AGP bus. Enabling write-combining
	  allows bus write transfers to be combined into a larger transfer
	  before bursting over the PCI/AGP bus. This can increase performance
	  of image write operations 2.5 times or more. Saying Y here creates a
	  /proc/mtrr file which may be used to manipulate your processor's
	  MTRRs. Typically the X server should use this.

	  This code has a reasonably generic interface so that similar
	  control registers on other processors can be easily supported
	  as well:

	  The Cyrix 6x86, 6x86MX and M II processors have Address Range
	  Registers (ARRs) which provide a similar functionality to MTRRs. For
	  these, the ARRs are used to emulate the MTRRs.
	  The AMD K6-2 (stepping 8 and above) and K6-3 processors have two
	  MTRRs. The Centaur C6 (WinChip) has 8 MCRs, allowing
	  write-combining. All of these processors are supported by this code
	  and it makes sense to say Y here if you have one of them.

	  Saying Y here also fixes a problem with buggy SMP BIOSes which only
	  set the MTRRs for the boot CPU and not for the secondary CPUs. This
	  can lead to all sorts of problems, so it's good to say Y here.

	  You can safely say Y even if your machine doesn't have MTRRs, you'll
	  just add about 9 KB to your kernel.

	  See <file:Documentation/x86/mtrr.txt> for more information.

config MTRR_SANITIZER
	def_bool y
	prompt "MTRR cleanup support"
	depends on MTRR
	---help---
	  Convert MTRR layout from continuous to discrete, so X drivers can
	  add writeback entries.

	  Can be disabled with disable_mtrr_cleanup on the kernel command line.
	  The largest mtrr entry size for a continuous block can be set with
	  mtrr_chunk_size.

	  If unsure, say Y.

config MTRR_SANITIZER_ENABLE_DEFAULT
	int "MTRR cleanup enable value (0-1)"
	range 0 1
	default "0"
	depends on MTRR_SANITIZER
	---help---
	  Enable mtrr cleanup default value

config MTRR_SANITIZER_SPARE_REG_NR_DEFAULT
	int "MTRR cleanup spare reg num (0-7)"
	range 0 7
	default "1"
	depends on MTRR_SANITIZER
	---help---
	  mtrr cleanup spare entries default, it can be changed via
	  mtrr_spare_reg_nr=N on the kernel command line.

config X86_PAT
	def_bool y
	prompt "x86 PAT support" if EXPERT
	depends on MTRR
	---help---
	  Use PAT attributes to setup page level cache control.

	  PATs are the modern equivalents of MTRRs and are much more
	  flexible than MTRRs.

	  Say N here if you see bootup problems (boot crash, boot hang,
	  spontaneous reboots) or a non-working video driver.

	  If unsure, say Y.

config ARCH_USES_PG_UNCACHED
	def_bool y
	depends on X86_PAT

config ARCH_RANDOM
	def_bool y
	prompt "x86 architectural random number generator" if EXPERT
	---help---
	  Enable the x86 architectural RDRAND instruction
	  (Intel Bull Mountain technology) to generate random numbers.
	  If supported, this is a high bandwidth, cryptographically
	  secure hardware random number generator.

config X86_SMAP
	def_bool y
	prompt "Supervisor Mode Access Prevention" if EXPERT
	---help---
	  Supervisor Mode Access Prevention (SMAP) is a security
	  feature in newer Intel processors.  There is a small
	  performance cost if this enabled and turned on; there is
	  also a small increase in the kernel size if this is enabled.

	  If unsure, say Y.

config X86_INTEL_MPX
	prompt "Intel MPX (Memory Protection Extensions)"
	def_bool n
	# Note: only available in 64-bit mode due to VMA flags shortage
	depends on CPU_SUP_INTEL && X86_64
	select ARCH_USES_HIGH_VMA_FLAGS
	---help---
	  MPX provides hardware features that can be used in
	  conjunction with compiler-instrumented code to check
	  memory references.  It is designed to detect buffer
	  overflow or underflow bugs.

	  This option enables running applications which are
	  instrumented or otherwise use MPX.  It does not use MPX
	  itself inside the kernel or to protect the kernel
	  against bad memory references.

	  Enabling this option will make the kernel larger:
	  ~8k of kernel text and 36 bytes of data on a 64-bit
	  defconfig.  It adds a long to the 'mm_struct' which
	  will increase the kernel memory overhead of each
	  process and adds some branches to paths used during
	  exec() and munmap().

	  For details, see Documentation/x86/intel_mpx.txt

	  If unsure, say N.

config X86_INTEL_MEMORY_PROTECTION_KEYS
	prompt "Intel Memory Protection Keys"
	def_bool y
	# Note: only available in 64-bit mode
	depends on CPU_SUP_INTEL && X86_64
	select ARCH_USES_HIGH_VMA_FLAGS
	select ARCH_HAS_PKEYS
	---help---
	  Memory Protection Keys provides a mechanism for enforcing
	  page-based protections, but without requiring modification of the
	  page tables when an application changes protection domains.

	  For details, see Documentation/x86/protection-keys.txt

	  If unsure, say y.

config EFI
	bool "EFI runtime service support"
	depends on ACPI
	select UCS2_STRING
	select EFI_RUNTIME_WRAPPERS
	---help---
	  This enables the kernel to use EFI runtime services that are
	  available (such as the EFI variable services).

	  This option is only useful on systems that have EFI firmware.
	  In addition, you should use the latest ELILO loader available
	  at <http://elilo.sourceforge.net> in order to take advantage
	  of EFI runtime services. However, even with this option, the
	  resultant kernel should continue to boot on existing non-EFI
	  platforms.

config EFI_STUB
       bool "EFI stub support"
       depends on EFI && !X86_USE_3DNOW
       select RELOCATABLE
       ---help---
          This kernel feature allows a bzImage to be loaded directly
	  by EFI firmware without the use of a bootloader.

	  See Documentation/efi-stub.txt for more information.

config EFI_MIXED
	bool "EFI mixed-mode support"
	depends on EFI_STUB && X86_64
	---help---
	   Enabling this feature allows a 64-bit kernel to be booted
	   on a 32-bit firmware, provided that your CPU supports 64-bit
	   mode.

	   Note that it is not possible to boot a mixed-mode enabled
	   kernel via the EFI boot stub - a bootloader that supports
	   the EFI handover protocol must be used.

	   If unsure, say N.

config SECCOMP
	def_bool y
	prompt "Enable seccomp to safely compute untrusted bytecode"
	---help---
	  This kernel feature is useful for number crunching applications
	  that may need to compute untrusted bytecode during their
	  execution. By using pipes or other transports made available to
	  the process as file descriptors supporting the read/write
	  syscalls, it's possible to isolate those applications in
	  their own address space using seccomp. Once seccomp is
	  enabled via prctl(PR_SET_SECCOMP), it cannot be disabled
	  and the task is only allowed to execute a few safe syscalls
	  defined by each seccomp mode.

	  If unsure, say Y. Only embedded should say N here.

source kernel/Kconfig.hz

config KEXEC
	bool "kexec system call"
	select KEXEC_CORE
	---help---
	  kexec is a system call that implements the ability to shutdown your
	  current kernel, and to start another kernel.  It is like a reboot
	  but it is independent of the system firmware.   And like a reboot
	  you can start any kernel with it, not just Linux.

	  The name comes from the similarity to the exec system call.

	  It is an ongoing process to be certain the hardware in a machine
	  is properly shutdown, so do not be surprised if this code does not
	  initially work for you.  As of this writing the exact hardware
	  interface is strongly in flux, so no good recommendation can be
	  made.

config KEXEC_FILE
	bool "kexec file based system call"
	select KEXEC_CORE
	select BUILD_BIN2C
	depends on X86_64
	depends on CRYPTO=y
	depends on CRYPTO_SHA256=y
	---help---
	  This is new version of kexec system call. This system call is
	  file based and takes file descriptors as system call argument
	  for kernel and initramfs as opposed to list of segments as
	  accepted by previous system call.

config KEXEC_VERIFY_SIG
	bool "Verify kernel signature during kexec_file_load() syscall"
	depends on KEXEC_FILE
	---help---
	  This option makes kernel signature verification mandatory for
	  the kexec_file_load() syscall.

	  In addition to that option, you need to enable signature
	  verification for the corresponding kernel image type being
	  loaded in order for this to work.

config KEXEC_BZIMAGE_VERIFY_SIG
	bool "Enable bzImage signature verification support"
	depends on KEXEC_VERIFY_SIG
	depends on SIGNED_PE_FILE_VERIFICATION
	select SYSTEM_TRUSTED_KEYRING
	---help---
	  Enable bzImage signature verification support.

config CRASH_DUMP
	bool "kernel crash dumps"
	depends on X86_64 || (X86_32 && HIGHMEM)
	---help---
	  Generate crash dump after being started by kexec.
	  This should be normally only set in special crash dump kernels
	  which are loaded in the main kernel with kexec-tools into
	  a specially reserved region and then later executed after
	  a crash by kdump/kexec. The crash dump kernel must be compiled
	  to a memory address not used by the main kernel or BIOS using
	  PHYSICAL_START, or it must be built as a relocatable image
	  (CONFIG_RELOCATABLE=y).
	  For more details see Documentation/kdump/kdump.txt

config KEXEC_JUMP
	bool "kexec jump"
	depends on KEXEC && HIBERNATION
	---help---
	  Jump between original kernel and kexeced kernel and invoke
	  code in physical address mode via KEXEC

config PHYSICAL_START
	hex "Physical address where the kernel is loaded" if (EXPERT || CRASH_DUMP)
	default "0x1000000"
	---help---
	  This gives the physical address where the kernel is loaded.

	  If kernel is a not relocatable (CONFIG_RELOCATABLE=n) then
	  bzImage will decompress itself to above physical address and
	  run from there. Otherwise, bzImage will run from the address where
	  it has been loaded by the boot loader and will ignore above physical
	  address.

	  In normal kdump cases one does not have to set/change this option
	  as now bzImage can be compiled as a completely relocatable image
	  (CONFIG_RELOCATABLE=y) and be used to load and run from a different
	  address. This option is mainly useful for the folks who don't want
	  to use a bzImage for capturing the crash dump and want to use a
	  vmlinux instead. vmlinux is not relocatable hence a kernel needs
	  to be specifically compiled to run from a specific memory area
	  (normally a reserved region) and this option comes handy.

	  So if you are using bzImage for capturing the crash dump,
	  leave the value here unchanged to 0x1000000 and set
	  CONFIG_RELOCATABLE=y.  Otherwise if you plan to use vmlinux
	  for capturing the crash dump change this value to start of
	  the reserved region.  In other words, it can be set based on
	  the "X" value as specified in the "crashkernel=YM@XM"
	  command line boot parameter passed to the panic-ed
	  kernel. Please take a look at Documentation/kdump/kdump.txt
	  for more details about crash dumps.

	  Usage of bzImage for capturing the crash dump is recommended as
	  one does not have to build two kernels. Same kernel can be used
	  as production kernel and capture kernel. Above option should have
	  gone away after relocatable bzImage support is introduced. But it
	  is present because there are users out there who continue to use
	  vmlinux for dump capture. This option should go away down the
	  line.

	  Don't change this unless you know what you are doing.

config RELOCATABLE
	bool "Build a relocatable kernel"
	default y
	---help---
	  This builds a kernel image that retains relocation information
	  so it can be loaded someplace besides the default 1MB.
	  The relocations tend to make the kernel binary about 10% larger,
	  but are discarded at runtime.

	  One use is for the kexec on panic case where the recovery kernel
	  must live at a different physical address than the primary
	  kernel.

	  Note: If CONFIG_RELOCATABLE=y, then the kernel runs from the address
	  it has been loaded at and the compile time physical address
	  (CONFIG_PHYSICAL_START) is used as the minimum location.

config RANDOMIZE_BASE
	bool "Randomize the address of the kernel image (KASLR)"
	depends on RELOCATABLE
	default y
	---help---
	  In support of Kernel Address Space Layout Randomization (KASLR),
	  this randomizes the physical address at which the kernel image
	  is decompressed and the virtual address where the kernel
	  image is mapped, as a security feature that deters exploit
	  attempts relying on knowledge of the location of kernel
	  code internals.

	  On 64-bit, the kernel physical and virtual addresses are
	  randomized separately. The physical address will be anywhere
	  between 16MB and the top of physical memory (up to 64TB). The
	  virtual address will be randomized from 16MB up to 1GB (9 bits
	  of entropy). Note that this also reduces the memory space
	  available to kernel modules from 1.5GB to 1GB.

	  On 32-bit, the kernel physical and virtual addresses are
	  randomized together. They will be randomized from 16MB up to
	  512MB (8 bits of entropy).

	  Entropy is generated using the RDRAND instruction if it is
	  supported. If RDTSC is supported, its value is mixed into
	  the entropy pool as well. If neither RDRAND nor RDTSC are
	  supported, then entropy is read from the i8254 timer. The
	  usable entropy is limited by the kernel being built using
	  2GB addressing, and that PHYSICAL_ALIGN must be at a
	  minimum of 2MB. As a result, only 10 bits of entropy are
	  theoretically possible, but the implementations are further
	  limited due to memory layouts.

	  If unsure, say Y.

# Relocation on x86 needs some additional build support
config X86_NEED_RELOCS
	def_bool y
	depends on RANDOMIZE_BASE || (X86_32 && RELOCATABLE)

config PHYSICAL_ALIGN
	hex "Alignment value to which kernel should be aligned"
	default "0x200000"
	range 0x2000 0x1000000 if X86_32
	range 0x200000 0x1000000 if X86_64
	---help---
	  This value puts the alignment restrictions on physical address
	  where kernel is loaded and run from. Kernel is compiled for an
	  address which meets above alignment restriction.

	  If bootloader loads the kernel at a non-aligned address and
	  CONFIG_RELOCATABLE is set, kernel will move itself to nearest
	  address aligned to above value and run from there.

	  If bootloader loads the kernel at a non-aligned address and
	  CONFIG_RELOCATABLE is not set, kernel will ignore the run time
	  load address and decompress itself to the address it has been
	  compiled for and run from there. The address for which kernel is
	  compiled already meets above alignment restrictions. Hence the
	  end result is that kernel runs from a physical address meeting
	  above alignment restrictions.

	  On 32-bit this value must be a multiple of 0x2000. On 64-bit
	  this value must be a multiple of 0x200000.

	  Don't change this unless you know what you are doing.

config RANDOMIZE_MEMORY
	bool "Randomize the kernel memory sections"
	depends on X86_64
	depends on RANDOMIZE_BASE
	default RANDOMIZE_BASE
	---help---
	   Randomizes the base virtual address of kernel memory sections
	   (physical memory mapping, vmalloc & vmemmap). This security feature
	   makes exploits relying on predictable memory locations less reliable.

	   The order of allocations remains unchanged. Entropy is generated in
	   the same way as RANDOMIZE_BASE. Current implementation in the optimal
	   configuration have in average 30,000 different possible virtual
	   addresses for each memory section.

	   If unsure, say Y.

config RANDOMIZE_MEMORY_PHYSICAL_PADDING
	hex "Physical memory mapping padding" if EXPERT
	depends on RANDOMIZE_MEMORY
	default "0xa" if MEMORY_HOTPLUG
	default "0x0"
	range 0x1 0x40 if MEMORY_HOTPLUG
	range 0x0 0x40
	---help---
	   Define the padding in terabytes added to the existing physical
	   memory size during kernel memory randomization. It is useful
	   for memory hotplug support but reduces the entropy available for
	   address randomization.

	   If unsure, leave at the default value.

config HOTPLUG_CPU
	bool "Support for hot-pluggable CPUs"
	depends on SMP
	---help---
	  Say Y here to allow turning CPUs off and on. CPUs can be
	  controlled through /sys/devices/system/cpu.
	  ( Note: power management support will enable this option
	    automatically on SMP systems. )
	  Say N if you want to disable CPU hotplug.

config BOOTPARAM_HOTPLUG_CPU0
	bool "Set default setting of cpu0_hotpluggable"
	default n
	depends on HOTPLUG_CPU
	---help---
	  Set whether default state of cpu0_hotpluggable is on or off.

	  Say Y here to enable CPU0 hotplug by default. If this switch
	  is turned on, there is no need to give cpu0_hotplug kernel
	  parameter and the CPU0 hotplug feature is enabled by default.

	  Please note: there are two known CPU0 dependencies if you want
	  to enable the CPU0 hotplug feature either by this switch or by
	  cpu0_hotplug kernel parameter.

	  First, resume from hibernate or suspend always starts from CPU0.
	  So hibernate and suspend are prevented if CPU0 is offline.

	  Second dependency is PIC interrupts always go to CPU0. CPU0 can not
	  offline if any interrupt can not migrate out of CPU0. There may
	  be other CPU0 dependencies.

	  Please make sure the dependencies are under your control before
	  you enable this feature.

	  Say N if you don't want to enable CPU0 hotplug feature by default.
	  You still can enable the CPU0 hotplug feature at boot by kernel
	  parameter cpu0_hotplug.

config DEBUG_HOTPLUG_CPU0
	def_bool n
	prompt "Debug CPU0 hotplug"
	depends on HOTPLUG_CPU
	---help---
	  Enabling this option offlines CPU0 (if CPU0 can be offlined) as
	  soon as possible and boots up userspace with CPU0 offlined. User
	  can online CPU0 back after boot time.

	  To debug CPU0 hotplug, you need to enable CPU0 offline/online
	  feature by either turning on CONFIG_BOOTPARAM_HOTPLUG_CPU0 during
	  compilation or giving cpu0_hotplug kernel parameter at boot.

	  If unsure, say N.

config COMPAT_VDSO
	def_bool n
	prompt "Disable the 32-bit vDSO (needed for glibc 2.3.3)"
	depends on COMPAT_32
	---help---
	  Certain buggy versions of glibc will crash if they are
	  presented with a 32-bit vDSO that is not mapped at the address
	  indicated in its segment table.

	  The bug was introduced by f866314b89d56845f55e6f365e18b31ec978ec3a
	  and fixed by 3b3ddb4f7db98ec9e912ccdf54d35df4aa30e04a and
	  49ad572a70b8aeb91e57483a11dd1b77e31c4468.  Glibc 2.3.3 is
	  the only released version with the bug, but OpenSUSE 9
	  contains a buggy "glibc 2.3.2".

	  The symptom of the bug is that everything crashes on startup, saying:
	  dl_main: Assertion `(void *) ph->p_vaddr == _rtld_local._dl_sysinfo_dso' failed!

	  Saying Y here changes the default value of the vdso32 boot
	  option from 1 to 0, which turns off the 32-bit vDSO entirely.
	  This works around the glibc bug but hurts performance.

	  If unsure, say N: if you are compiling your own kernel, you
	  are unlikely to be using a buggy version of glibc.

choice
	prompt "vsyscall table for legacy applications"
	depends on X86_64
	default LEGACY_VSYSCALL_EMULATE
	help
	  Legacy user code that does not know how to find the vDSO expects
	  to be able to issue three syscalls by calling fixed addresses in
	  kernel space. Since this location is not randomized with ASLR,
	  it can be used to assist security vulnerability exploitation.

	  This setting can be changed at boot time via the kernel command
	  line parameter vsyscall=[native|emulate|none].

	  On a system with recent enough glibc (2.14 or newer) and no
	  static binaries, you can say None without a performance penalty
	  to improve security.

	  If unsure, select "Emulate".

	config LEGACY_VSYSCALL_NATIVE
		bool "Native"
		help
		  Actual executable code is located in the fixed vsyscall
		  address mapping, implementing time() efficiently. Since
		  this makes the mapping executable, it can be used during
		  security vulnerability exploitation (traditionally as
		  ROP gadgets). This configuration is not recommended.

	config LEGACY_VSYSCALL_EMULATE
		bool "Emulate"
		help
		  The kernel traps and emulates calls into the fixed
		  vsyscall address mapping. This makes the mapping
		  non-executable, but it still contains known contents,
		  which could be used in certain rare security vulnerability
		  exploits. This configuration is recommended when userspace
		  still uses the vsyscall area.

	config LEGACY_VSYSCALL_NONE
		bool "None"
		help
		  There will be no vsyscall mapping at all. This will
		  eliminate any risk of ASLR bypass due to the vsyscall
		  fixed address mapping. Attempts to use the vsyscalls
		  will be reported to dmesg, so that either old or
		  malicious userspace programs can be identified.

endchoice

config CMDLINE_BOOL
	bool "Built-in kernel command line"
	---help---
	  Allow for specifying boot arguments to the kernel at
	  build time.  On some systems (e.g. embedded ones), it is
	  necessary or convenient to provide some or all of the
	  kernel boot arguments with the kernel itself (that is,
	  to not rely on the boot loader to provide them.)

	  To compile command line arguments into the kernel,
	  set this option to 'Y', then fill in the
	  boot arguments in CONFIG_CMDLINE.

	  Systems with fully functional boot loaders (i.e. non-embedded)
	  should leave this option set to 'N'.

config CMDLINE
	string "Built-in kernel command string"
	depends on CMDLINE_BOOL
	default ""
	---help---
	  Enter arguments here that should be compiled into the kernel
	  image and used at boot time.  If the boot loader provides a
	  command line at boot time, it is appended to this string to
	  form the full kernel command line, when the system boots.

	  However, you can use the CONFIG_CMDLINE_OVERRIDE option to
	  change this behavior.

	  In most cases, the command line (whether built-in or provided
	  by the boot loader) should specify the device for the root
	  file system.

config CMDLINE_OVERRIDE
	bool "Built-in command line overrides boot loader arguments"
	depends on CMDLINE_BOOL
	---help---
	  Set this option to 'Y' to have the kernel ignore the boot loader
	  command line, and use ONLY the built-in command line.

	  This is used to work around broken boot loaders.  This should
	  be set to 'N' under normal conditions.

config MODIFY_LDT_SYSCALL
	bool "Enable the LDT (local descriptor table)" if EXPERT
	default y
	---help---
	  Linux can allow user programs to install a per-process x86
	  Local Descriptor Table (LDT) using the modify_ldt(2) system
	  call.  This is required to run 16-bit or segmented code such as
	  DOSEMU or some Wine programs.  It is also used by some very old
	  threading libraries.

	  Enabling this feature adds a small amount of overhead to
	  context switches and increases the low-level kernel attack
	  surface.  Disabling it removes the modify_ldt(2) system call.

	  Saying 'N' here may make sense for embedded or server kernels.

source "kernel/livepatch/Kconfig"

endmenu

config ARCH_HAS_ADD_PAGES
	def_bool y
	depends on X86_64 && ARCH_ENABLE_MEMORY_HOTPLUG

config ARCH_ENABLE_MEMORY_HOTPLUG
	def_bool y
	depends on X86_64 || (X86_32 && HIGHMEM)

config ARCH_ENABLE_MEMORY_HOTREMOVE
	def_bool y
	depends on MEMORY_HOTPLUG

config USE_PERCPU_NUMA_NODE_ID
	def_bool y
	depends on NUMA

config ARCH_ENABLE_SPLIT_PMD_PTLOCK
	def_bool y
	depends on X86_64 || X86_PAE

config ARCH_ENABLE_HUGEPAGE_MIGRATION
	def_bool y
	depends on X86_64 && HUGETLB_PAGE && MIGRATION

config ARCH_ENABLE_THP_MIGRATION
	def_bool y
	depends on X86_64 && TRANSPARENT_HUGEPAGE

menu "Power management and ACPI options"

config ARCH_HIBERNATION_HEADER
	def_bool y
	depends on X86_64 && HIBERNATION

source "kernel/power/Kconfig"

source "drivers/acpi/Kconfig"

source "drivers/sfi/Kconfig"

config X86_APM_BOOT
	def_bool y
	depends on APM

menuconfig APM
	tristate "APM (Advanced Power Management) BIOS support"
	depends on X86_32 && PM_SLEEP
	---help---
	  APM is a BIOS specification for saving power using several different
	  techniques. This is mostly useful for battery powered laptops with
	  APM compliant BIOSes. If you say Y here, the system time will be
	  reset after a RESUME operation, the /proc/apm device will provide
	  battery status information, and user-space programs will receive
	  notification of APM "events" (e.g. battery status change).

	  If you select "Y" here, you can disable actual use of the APM
	  BIOS by passing the "apm=off" option to the kernel at boot time.

	  Note that the APM support is almost completely disabled for
	  machines with more than one CPU.

	  In order to use APM, you will need supporting software. For location
	  and more information, read <file:Documentation/power/apm-acpi.txt>
	  and the Battery Powered Linux mini-HOWTO, available from
	  <http://www.tldp.org/docs.html#howto>.

	  This driver does not spin down disk drives (see the hdparm(8)
	  manpage ("man 8 hdparm") for that), and it doesn't turn off
	  VESA-compliant "green" monitors.

	  This driver does not support the TI 4000M TravelMate and the ACER
	  486/DX4/75 because they don't have compliant BIOSes. Many "green"
	  desktop machines also don't have compliant BIOSes, and this driver
	  may cause those machines to panic during the boot phase.

	  Generally, if you don't have a battery in your machine, there isn't
	  much point in using this driver and you should say N. If you get
	  random kernel OOPSes or reboots that don't seem to be related to
	  anything, try disabling/enabling this option (or disabling/enabling
	  APM in your BIOS).

	  Some other things you should try when experiencing seemingly random,
	  "weird" problems:

	  1) make sure that you have enough swap space and that it is
	  enabled.
	  2) pass the "no-hlt" option to the kernel
	  3) switch on floating point emulation in the kernel and pass
	  the "no387" option to the kernel
	  4) pass the "floppy=nodma" option to the kernel
	  5) pass the "mem=4M" option to the kernel (thereby disabling
	  all but the first 4 MB of RAM)
	  6) make sure that the CPU is not over clocked.
	  7) read the sig11 FAQ at <http://www.bitwizard.nl/sig11/>
	  8) disable the cache from your BIOS settings
	  9) install a fan for the video card or exchange video RAM
	  10) install a better fan for the CPU
	  11) exchange RAM chips
	  12) exchange the motherboard.

	  To compile this driver as a module, choose M here: the
	  module will be called apm.

if APM

config APM_IGNORE_USER_SUSPEND
	bool "Ignore USER SUSPEND"
	---help---
	  This option will ignore USER SUSPEND requests. On machines with a
	  compliant APM BIOS, you want to say N. However, on the NEC Versa M
	  series notebooks, it is necessary to say Y because of a BIOS bug.

config APM_DO_ENABLE
	bool "Enable PM at boot time"
	---help---
	  Enable APM features at boot time. From page 36 of the APM BIOS
	  specification: "When disabled, the APM BIOS does not automatically
	  power manage devices, enter the Standby State, enter the Suspend
	  State, or take power saving steps in response to CPU Idle calls."
	  This driver will make CPU Idle calls when Linux is idle (unless this
	  feature is turned off -- see "Do CPU IDLE calls", below). This
	  should always save battery power, but more complicated APM features
	  will be dependent on your BIOS implementation. You may need to turn
	  this option off if your computer hangs at boot time when using APM
	  support, or if it beeps continuously instead of suspending. Turn
	  this off if you have a NEC UltraLite Versa 33/C or a Toshiba
	  T400CDT. This is off by default since most machines do fine without
	  this feature.

config APM_CPU_IDLE
	depends on CPU_IDLE
	bool "Make CPU Idle calls when idle"
	---help---
	  Enable calls to APM CPU Idle/CPU Busy inside the kernel's idle loop.
	  On some machines, this can activate improved power savings, such as
	  a slowed CPU clock rate, when the machine is idle. These idle calls
	  are made after the idle loop has run for some length of time (e.g.,
	  333 mS). On some machines, this will cause a hang at boot time or
	  whenever the CPU becomes idle. (On machines with more than one CPU,
	  this option does nothing.)

config APM_DISPLAY_BLANK
	bool "Enable console blanking using APM"
	---help---
	  Enable console blanking using the APM. Some laptops can use this to
	  turn off the LCD backlight when the screen blanker of the Linux
	  virtual console blanks the screen. Note that this is only used by
	  the virtual console screen blanker, and won't turn off the backlight
	  when using the X Window system. This also doesn't have anything to
	  do with your VESA-compliant power-saving monitor. Further, this
	  option doesn't work for all laptops -- it might not turn off your
	  backlight at all, or it might print a lot of errors to the console,
	  especially if you are using gpm.

config APM_ALLOW_INTS
	bool "Allow interrupts during APM BIOS calls"
	---help---
	  Normally we disable external interrupts while we are making calls to
	  the APM BIOS as a measure to lessen the effects of a badly behaving
	  BIOS implementation.  The BIOS should reenable interrupts if it
	  needs to.  Unfortunately, some BIOSes do not -- especially those in
	  many of the newer IBM Thinkpads.  If you experience hangs when you
	  suspend, try setting this to Y.  Otherwise, say N.

endif # APM

source "drivers/cpufreq/Kconfig"

source "drivers/cpuidle/Kconfig"

source "drivers/idle/Kconfig"

endmenu


menu "Bus options (PCI etc.)"

config PCI
	bool "PCI support"
	default y
	---help---
	  Find out whether you have a PCI motherboard. PCI is the name of a
	  bus system, i.e. the way the CPU talks to the other stuff inside
	  your box. Other bus systems are ISA, EISA, MicroChannel (MCA) or
	  VESA. If you have PCI, say Y, otherwise N.

choice
	prompt "PCI access mode"
	depends on X86_32 && PCI
	default PCI_GOANY
	---help---
	  On PCI systems, the BIOS can be used to detect the PCI devices and
	  determine their configuration. However, some old PCI motherboards
	  have BIOS bugs and may crash if this is done. Also, some embedded
	  PCI-based systems don't have any BIOS at all. Linux can also try to
	  detect the PCI hardware directly without using the BIOS.

	  With this option, you can specify how Linux should detect the
	  PCI devices. If you choose "BIOS", the BIOS will be used,
	  if you choose "Direct", the BIOS won't be used, and if you
	  choose "MMConfig", then PCI Express MMCONFIG will be used.
	  If you choose "Any", the kernel will try MMCONFIG, then the
	  direct access method and falls back to the BIOS if that doesn't
	  work. If unsure, go with the default, which is "Any".

config PCI_GOBIOS
	bool "BIOS"

config PCI_GOMMCONFIG
	bool "MMConfig"

config PCI_GODIRECT
	bool "Direct"

config PCI_GOOLPC
	bool "OLPC XO-1"
	depends on OLPC

config PCI_GOANY
	bool "Any"

endchoice

config PCI_BIOS
	def_bool y
	depends on X86_32 && PCI && (PCI_GOBIOS || PCI_GOANY)

# x86-64 doesn't support PCI BIOS access from long mode so always go direct.
config PCI_DIRECT
	def_bool y
	depends on PCI && (X86_64 || (PCI_GODIRECT || PCI_GOANY || PCI_GOOLPC || PCI_GOMMCONFIG))

config PCI_MMCONFIG
	def_bool y
	depends on X86_32 && PCI && (ACPI || SFI) && (PCI_GOMMCONFIG || PCI_GOANY)

config PCI_OLPC
	def_bool y
	depends on PCI && OLPC && (PCI_GOOLPC || PCI_GOANY)

config PCI_XEN
	def_bool y
	depends on PCI && XEN
	select SWIOTLB_XEN

config PCI_DOMAINS
	def_bool y
	depends on PCI

config PCI_MMCONFIG
	bool "Support mmconfig PCI config space access"
	depends on X86_64 && PCI && ACPI

config PCI_CNB20LE_QUIRK
	bool "Read CNB20LE Host Bridge Windows" if EXPERT
	depends on PCI
	help
	  Read the PCI windows out of the CNB20LE host bridge. This allows
	  PCI hotplug to work on systems with the CNB20LE chipset which do
	  not have ACPI.

	  There's no public spec for this chipset, and this functionality
	  is known to be incomplete.

	  You should say N unless you know you need this.

source "drivers/pci/Kconfig"

config ISA_BUS
	bool "ISA-style bus support on modern systems" if EXPERT
	select ISA_BUS_API
	help
	  Enables ISA-style drivers on modern systems. This is necessary to
	  support PC/104 devices on X86_64 platforms.

	  If unsure, say N.

# x86_64 have no ISA slots, but can have ISA-style DMA.
config ISA_DMA_API
	bool "ISA-style DMA support" if (X86_64 && EXPERT)
	default y
	help
	  Enables ISA-style DMA support for devices requiring such controllers.
	  If unsure, say Y.

if X86_32

config ISA
	bool "ISA support"
	---help---
	  Find out whether you have ISA slots on your motherboard.  ISA is the
	  name of a bus system, i.e. the way the CPU talks to the other stuff
	  inside your box.  Other bus systems are PCI, EISA, MicroChannel
	  (MCA) or VESA.  ISA is an older system, now being displaced by PCI;
	  newer boards don't support it.  If you have ISA, say Y, otherwise N.

config EISA
	bool "EISA support"
	depends on ISA
	---help---
	  The Extended Industry Standard Architecture (EISA) bus was
	  developed as an open alternative to the IBM MicroChannel bus.

	  The EISA bus provided some of the features of the IBM MicroChannel
	  bus while maintaining backward compatibility with cards made for
	  the older ISA bus.  The EISA bus saw limited use between 1988 and
	  1995 when it was made obsolete by the PCI bus.

	  Say Y here if you are building a kernel for an EISA-based machine.

	  Otherwise, say N.

source "drivers/eisa/Kconfig"

config SCx200
	tristate "NatSemi SCx200 support"
	---help---
	  This provides basic support for National Semiconductor's
	  (now AMD's) Geode processors.  The driver probes for the
	  PCI-IDs of several on-chip devices, so its a good dependency
	  for other scx200_* drivers.

	  If compiled as a module, the driver is named scx200.

config SCx200HR_TIMER
	tristate "NatSemi SCx200 27MHz High-Resolution Timer Support"
	depends on SCx200
	default y
	---help---
	  This driver provides a clocksource built upon the on-chip
	  27MHz high-resolution timer.  Its also a workaround for
	  NSC Geode SC-1100's buggy TSC, which loses time when the
	  processor goes idle (as is done by the scheduler).  The
	  other workaround is idle=poll boot option.

config OLPC
	bool "One Laptop Per Child support"
	depends on !X86_PAE
	select GPIOLIB
	select OF
	select OF_PROMTREE
	select IRQ_DOMAIN
	---help---
	  Add support for detecting the unique features of the OLPC
	  XO hardware.

config OLPC_XO1_PM
	bool "OLPC XO-1 Power Management"
	depends on OLPC && MFD_CS5535 && PM_SLEEP
	select MFD_CORE
	---help---
	  Add support for poweroff and suspend of the OLPC XO-1 laptop.

config OLPC_XO1_RTC
	bool "OLPC XO-1 Real Time Clock"
	depends on OLPC_XO1_PM && RTC_DRV_CMOS
	---help---
	  Add support for the XO-1 real time clock, which can be used as a
	  programmable wakeup source.

config OLPC_XO1_SCI
	bool "OLPC XO-1 SCI extras"
	depends on OLPC && OLPC_XO1_PM
	depends on INPUT=y
	select POWER_SUPPLY
	select GPIO_CS5535
	select MFD_CORE
	---help---
	  Add support for SCI-based features of the OLPC XO-1 laptop:
	   - EC-driven system wakeups
	   - Power button
	   - Ebook switch
	   - Lid switch
	   - AC adapter status updates
	   - Battery status updates

config OLPC_XO15_SCI
	bool "OLPC XO-1.5 SCI extras"
	depends on OLPC && ACPI
	select POWER_SUPPLY
	---help---
	  Add support for SCI-based features of the OLPC XO-1.5 laptop:
	   - EC-driven system wakeups
	   - AC adapter status updates
	   - Battery status updates

config ALIX
	bool "PCEngines ALIX System Support (LED setup)"
	select GPIOLIB
	---help---
	  This option enables system support for the PCEngines ALIX.
	  At present this just sets up LEDs for GPIO control on
	  ALIX2/3/6 boards.  However, other system specific setup should
	  get added here.

	  Note: You must still enable the drivers for GPIO and LED support
	  (GPIO_CS5535 & LEDS_GPIO) to actually use the LEDs

	  Note: You have to set alix.force=1 for boards with Award BIOS.

config NET5501
	bool "Soekris Engineering net5501 System Support (LEDS, GPIO, etc)"
	select GPIOLIB
	---help---
	  This option enables system support for the Soekris Engineering net5501.

config GEOS
	bool "Traverse Technologies GEOS System Support (LEDS, GPIO, etc)"
	select GPIOLIB
	depends on DMI
	---help---
	  This option enables system support for the Traverse Technologies GEOS.

config TS5500
	bool "Technologic Systems TS-5500 platform support"
	depends on MELAN
	select CHECK_SIGNATURE
	select NEW_LEDS
	select LEDS_CLASS
	---help---
	  This option enables system support for the Technologic Systems TS-5500.

endif # X86_32

config AMD_NB
	def_bool y
	depends on CPU_SUP_AMD && PCI

source "drivers/pcmcia/Kconfig"

config RAPIDIO
	tristate "RapidIO support"
	depends on PCI
	default n
	help
	  If enabled this option will include drivers and the core
	  infrastructure code to support RapidIO interconnect devices.

source "drivers/rapidio/Kconfig"

config X86_SYSFB
	bool "Mark VGA/VBE/EFI FB as generic system framebuffer"
	help
	  Firmwares often provide initial graphics framebuffers so the BIOS,
	  bootloader or kernel can show basic video-output during boot for
	  user-guidance and debugging. Historically, x86 used the VESA BIOS
	  Extensions and EFI-framebuffers for this, which are mostly limited
	  to x86.
	  This option, if enabled, marks VGA/VBE/EFI framebuffers as generic
	  framebuffers so the new generic system-framebuffer drivers can be
	  used on x86. If the framebuffer is not compatible with the generic
	  modes, it is adverticed as fallback platform framebuffer so legacy
	  drivers like efifb, vesafb and uvesafb can pick it up.
	  If this option is not selected, all system framebuffers are always
	  marked as fallback platform framebuffers as usual.

	  Note: Legacy fbdev drivers, including vesafb, efifb, uvesafb, will
	  not be able to pick up generic system framebuffers if this option
	  is selected. You are highly encouraged to enable simplefb as
	  replacement if you select this option. simplefb can correctly deal
	  with generic system framebuffers. But you should still keep vesafb
	  and others enabled as fallback if a system framebuffer is
	  incompatible with simplefb.

	  If unsure, say Y.

endmenu


menu "Executable file formats / Emulations"

source "fs/Kconfig.binfmt"

config IA32_EMULATION
	bool "IA32 Emulation"
	depends on X86_64
	select ARCH_WANT_OLD_COMPAT_IPC
	select BINFMT_ELF
	select COMPAT_BINFMT_ELF
	select COMPAT_OLD_SIGACTION
	---help---
	  Include code to run legacy 32-bit programs under a
	  64-bit kernel. You should likely turn this on, unless you're
	  100% sure that you don't have any 32-bit programs left.

config IA32_AOUT
	tristate "IA32 a.out support"
	depends on IA32_EMULATION
	---help---
	  Support old a.out binaries in the 32bit emulation.

config X86_X32
	bool "x32 ABI for 64-bit mode"
	depends on X86_64
	---help---
	  Include code to run binaries for the x32 native 32-bit ABI
	  for 64-bit processors.  An x32 process gets access to the
	  full 64-bit register file and wide data path while leaving
	  pointers at 32 bits for smaller memory footprint.

	  You will need a recent binutils (2.22 or later) with
	  elf32_x86_64 support enabled to compile a kernel with this
	  option set.

config COMPAT_32
	def_bool y
	depends on IA32_EMULATION || X86_32
	select HAVE_UID16
	select OLD_SIGSUSPEND3

config COMPAT
	def_bool y
	depends on IA32_EMULATION || X86_X32

if COMPAT
config COMPAT_FOR_U64_ALIGNMENT
	def_bool y

config SYSVIPC_COMPAT
	def_bool y
	depends on SYSVIPC
endif

endmenu


config HAVE_ATOMIC_IOMAP
	def_bool y
	depends on X86_32

config X86_DEV_DMA_OPS
	bool
	depends on X86_64 || STA2X11

config X86_DMA_REMAP
	bool
	depends on STA2X11

config HAVE_GENERIC_GUP
	def_bool y

source "net/Kconfig"

source "drivers/Kconfig"

source "drivers/firmware/Kconfig"

source "fs/Kconfig"

source "arch/x86/Kconfig.debug"

source "security/Kconfig"

source "crypto/Kconfig"

source "arch/x86/kvm/Kconfig"

source "lib/Kconfig"<|MERGE_RESOLUTION|>--- conflicted
+++ resolved
@@ -54,11 +54,8 @@
 	select ARCH_HAS_GCOV_PROFILE_ALL
 	select ARCH_HAS_KCOV			if X86_64
 	select ARCH_HAS_PMEM_API		if X86_64
-<<<<<<< HEAD
-=======
 	# Causing hangs/crashes, see the commit that added this change for details.
 	select ARCH_HAS_REFCOUNT		if BROKEN
->>>>>>> bb176f67
 	select ARCH_HAS_UACCESS_FLUSHCACHE	if X86_64
 	select ARCH_HAS_SET_MEMORY
 	select ARCH_HAS_SG_CHAIN
@@ -77,10 +74,6 @@
 	select ARCH_USE_QUEUED_RWLOCKS
 	select ARCH_USE_QUEUED_SPINLOCKS
 	select ARCH_WANT_BATCHED_UNMAP_TLB_FLUSH
-<<<<<<< HEAD
-	select ARCH_WANT_FRAME_POINTERS
-=======
->>>>>>> bb176f67
 	select ARCH_WANTS_DYNAMIC_TASK_STRUCT
 	select ARCH_WANTS_THP_SWAP		if X86_64
 	select BUILDTIME_EXTABLE_SORT

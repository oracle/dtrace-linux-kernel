--- conflicted
+++ resolved
@@ -269,11 +269,7 @@
 	if (pgd_val(pgd) != 0) {
 		pmd_t *pmd = (pmd_t *)pgd_page_vaddr(pgd);
 
-<<<<<<< HEAD
-		*pgdp = native_make_pgd(0);
-=======
 		pgd_clear(pgdp);
->>>>>>> f9885ef8
 
 		paravirt_release_pmd(pgd_val(pgd) >> PAGE_SHIFT);
 		pmd_free(mm, pmd);

// SPDX-License-Identifier: GPL-2.0+
/*
 * Copyright 2018-2020 Purism SPC
 */

/dts-v1/;

#include "dt-bindings/input/input.h"
#include <dt-bindings/interrupt-controller/irq.h>
#include "dt-bindings/pwm/pwm.h"
#include "dt-bindings/usb/pd.h"
#include "imx8mq.dtsi"

/ {
	model = "Purism Librem 5";
	compatible = "purism,librem5", "fsl,imx8mq";
	chassis-type = "handset";

	backlight_dsi: backlight-dsi {
		compatible = "led-backlight";
		leds = <&led_backlight>;
	};

	pmic_osc: clock-pmic {
		compatible = "fixed-clock";
		#clock-cells = <0>;
		clock-frequency = <32768>;
		clock-output-names = "pmic_osc";
	};

	chosen {
		stdout-path = &uart1;
	};

	gpio-keys {
		compatible = "gpio-keys";
		pinctrl-names = "default";
		pinctrl-0 = <&pinctrl_keys>;

		vol-down {
			label = "VOL_DOWN";
			gpios = <&gpio1 17 GPIO_ACTIVE_LOW>;
			linux,code = <KEY_VOLUMEDOWN>;
			debounce-interval = <50>;
		};

		vol-up {
			label = "VOL_UP";
			gpios = <&gpio1 16 GPIO_ACTIVE_LOW>;
			linux,code = <KEY_VOLUMEUP>;
			debounce-interval = <50>;
		};
	};

	reg_aud_1v8: regulator-audio-1v8 {
		compatible = "regulator-fixed";
		pinctrl-names = "default";
		pinctrl-0 = <&pinctrl_audiopwr>;
		regulator-name = "AUDIO_PWR_EN";
		regulator-min-microvolt = <1800000>;
		regulator-max-microvolt = <1800000>;
		gpio = <&gpio1 4 GPIO_ACTIVE_HIGH>;
		enable-active-high;
	};

	/*
	 * the pinctrl for reg_csi_1v8 and reg_vcam_1v8 is added to the PMIC
	 * since we can't have it twice in the 2 different regulator nodes.
	 */
	reg_csi_1v8: regulator-csi-1v8 {
		compatible = "regulator-fixed";
		regulator-name = "CAMERA_VDDIO_1V8";
		regulator-min-microvolt = <1800000>;
		regulator-max-microvolt = <1800000>;
		vin-supply = <&reg_vdd_3v3>;
		gpio = <&gpio1 0 GPIO_ACTIVE_HIGH>;
		enable-active-high;
	};

	/* controlled by the CAMERA_POWER_KEY HKS */
	reg_vcam_1v2: regulator-vcam-1v2 {
		compatible = "regulator-fixed";
		regulator-name = "CAMERA_VDDD_1V2";
		regulator-min-microvolt = <1200000>;
		regulator-max-microvolt = <1200000>;
		vin-supply = <&reg_vdd_1v8>;
		enable-active-high;
	};

	reg_vcam_2v8: regulator-vcam-2v8 {
		compatible = "regulator-fixed";
		regulator-name = "CAMERA_VDDA_2V8";
		regulator-min-microvolt = <2800000>;
		regulator-max-microvolt = <2800000>;
		vin-supply = <&reg_vdd_3v3>;
		gpio = <&gpio1 0 GPIO_ACTIVE_HIGH>;
		enable-active-high;
	};

	reg_gnss: regulator-gnss {
		compatible = "regulator-fixed";
		pinctrl-names = "default";
		pinctrl-0 = <&pinctrl_gnsspwr>;
		regulator-name = "GNSS";
		regulator-min-microvolt = <3300000>;
		regulator-max-microvolt = <3300000>;
		gpio = <&gpio3 12 GPIO_ACTIVE_HIGH>;
		enable-active-high;
	};

	reg_hub: regulator-hub {
		compatible = "regulator-fixed";
		pinctrl-names = "default";
		pinctrl-0 = <&pinctrl_hub_pwr>;
		regulator-name = "HUB";
		regulator-min-microvolt = <3300000>;
		regulator-max-microvolt = <3300000>;
		gpio = <&gpio1 14 GPIO_ACTIVE_HIGH>;
		enable-active-high;
	};

	reg_lcd_1v8: regulator-lcd-1v8 {
		compatible = "regulator-fixed";
		pinctrl-names = "default";
		pinctrl-0 = <&pinctrl_dsien>;
		regulator-name = "LCD_1V8";
		regulator-min-microvolt = <1800000>;
		regulator-max-microvolt = <1800000>;
		vin-supply = <&reg_vdd_1v8>;
		gpio = <&gpio1 5 GPIO_ACTIVE_HIGH>;
		enable-active-high;
		/* Otherwise i2c3 is not functional */
		regulator-always-on;
	};

	reg_lcd_3v4: regulator-lcd-3v4 {
		compatible = "regulator-fixed";
		regulator-name = "LCD_3V4";
		pinctrl-names = "default";
		pinctrl-0 = <&pinctrl_dsibiasen>;
		vin-supply = <&reg_vsys_3v4>;
		gpio = <&gpio1 20 GPIO_ACTIVE_HIGH>;
		enable-active-high;
	};

	reg_vdd_sen: regulator-vdd-sen {
		compatible = "regulator-fixed";
		regulator-name = "VDD_SEN";
		regulator-min-microvolt = <3300000>;
		regulator-max-microvolt = <3300000>;
	};

	reg_vdd_1v8: regulator-vdd-1v8 {
		compatible = "regulator-fixed";
		regulator-name = "VDD_1V8";
		regulator-min-microvolt = <1800000>;
		regulator-max-microvolt = <1800000>;
		vin-supply = <&buck7_reg>;
	};

	reg_vdd_3v3: regulator-vdd-3v3 {
		compatible = "regulator-fixed";
		regulator-name = "VDD_3V3";
		regulator-min-microvolt = <3300000>;
		regulator-max-microvolt = <3300000>;
	};

	reg_vsys_3v4: regulator-vsys-3v4 {
		compatible = "regulator-fixed";
		regulator-name = "VSYS_3V4";
		regulator-min-microvolt = <3400000>;
		regulator-max-microvolt = <3400000>;
		regulator-always-on;
	};

	reg_wifi_3v3: regulator-wifi-3v3 {
		compatible = "regulator-fixed";
		pinctrl-names = "default";
		pinctrl-0 = <&pinctrl_wifi_pwr>;
		regulator-name = "3V3_WIFI";
		regulator-min-microvolt = <3300000>;
		regulator-max-microvolt = <3300000>;
		gpio = <&gpio3 10 GPIO_ACTIVE_HIGH>;
		enable-active-high;
		vin-supply = <&reg_vdd_3v3>;
	};

	sound {
		compatible = "simple-audio-card";
		pinctrl-names = "default";
		pinctrl-0 = <&pinctrl_hp>;
		simple-audio-card,name = "Librem 5";
		simple-audio-card,format = "i2s";
		simple-audio-card,widgets =
			"Headphone", "Headphones",
			"Microphone", "Headset Mic",
			"Microphone", "Digital Mic",
			"Speaker", "Speaker";
		simple-audio-card,routing =
			"Headphones", "HPOUTL",
			"Headphones", "HPOUTR",
			"Speaker", "SPKOUTL",
			"Speaker", "SPKOUTR",
			"Headset Mic", "MICBIAS",
			"IN3R", "Headset Mic",
			"DMICDAT", "Digital Mic";
		simple-audio-card,hp-det-gpio = <&gpio3 9 GPIO_ACTIVE_HIGH>;

		simple-audio-card,cpu {
			sound-dai = <&sai2>;
		};

		simple-audio-card,codec {
			sound-dai = <&codec>;
			clocks = <&clk IMX8MQ_CLK_SAI2_ROOT>;
			frame-master;
			bitclock-master;
		};
	};

	sound-wwan {
		compatible = "simple-audio-card";
		simple-audio-card,name = "Modem";
		simple-audio-card,format = "i2s";

		simple-audio-card,cpu {
			sound-dai = <&sai6>;
			frame-inversion;
		};

		simple-audio-card,codec {
			sound-dai = <&bm818_codec>;
			frame-master;
			bitclock-master;
		};
	};

	usdhc2_pwrseq: pwrseq {
		pinctrl-names = "default";
		pinctrl-0 = <&pinctrl_bt>, <&pinctrl_wifi_disable>;
		compatible = "mmc-pwrseq-simple";
		reset-gpios = <&gpio3 25 GPIO_ACTIVE_HIGH>,
			      <&gpio4 29 GPIO_ACTIVE_HIGH>;
	};

	bm818_codec: sound-wwan-codec {
		compatible = "broadmobi,bm818", "option,gtm601";
		#sound-dai-cells = <0>;
	};

	vibrator {
		compatible = "pwm-vibrator";
		pwms = <&pwm1 0 1000000000 0>;
		pwm-names = "enable";
		vcc-supply = <&reg_vdd_3v3>;
	};
};

&A53_0 {
	cpu-supply = <&buck2_reg>;
};

&A53_1 {
	cpu-supply = <&buck2_reg>;
};

&A53_2 {
	cpu-supply = <&buck2_reg>;
};

&A53_3 {
	cpu-supply = <&buck2_reg>;
};

&csi1 {
	status = "okay";
};

&ddrc {
	operating-points-v2 = <&ddrc_opp_table>;

	ddrc_opp_table: opp-table {
		compatible = "operating-points-v2";

		opp-25M {
			opp-hz = /bits/ 64 <25000000>;
		};

		opp-100M {
			opp-hz = /bits/ 64 <100000000>;
		};

		opp-800M {
			opp-hz = /bits/ 64 <800000000>;
		};
	};
};

&dphy {
	status = "okay";
};

&ecspi1 {
	pinctrl-names = "default";
	pinctrl-0 = <&pinctrl_ecspi1>;
	cs-gpios = <&gpio5 9 GPIO_ACTIVE_LOW>;
	#address-cells = <1>;
	#size-cells = <0>;
	status = "okay";

	nor_flash: flash@0 {
		compatible = "jedec,spi-nor";
		reg = <0>;
		spi-max-frequency = <1000000>;
		#address-cells = <1>;
		#size-cells = <1>;

		partition@0 {
			label = "protected0";
			reg = <0x0 0x30000>;
			read-only;
		};

		partition@30000 {
			label = "protected1";
			reg = <0x30000 0x10000>;
			read-only;
		};

		partition@40000 {
			label = "rw";
			reg = <0x40000 0x1C0000>;
		};
	};
};

&gpio1 {
	pinctrl-names = "default";
	pinctrl-0 = <&pinctrl_pmic_5v>;

	pmic-5v-hog {
		gpio-hog;
		gpios = <1 GPIO_ACTIVE_HIGH>;
		input;
		lane-mapping = "pmic-5v";
	};
};

&iomuxc {
	pinctrl_audiopwr: audiopwrgrp {
		fsl,pins = <
			/* AUDIO_POWER_EN_3V3 */
			MX8MQ_IOMUXC_GPIO1_IO04_GPIO1_IO4	0x83
		>;
	};

	pinctrl_bl: blgrp {
		fsl,pins = <
			/* BACKLINGE_EN */
			MX8MQ_IOMUXC_NAND_DQS_GPIO3_IO14	0x83
		>;
	};

	pinctrl_bt: btgrp {
		fsl,pins = <
			/* BT_REG_ON */
			MX8MQ_IOMUXC_SAI5_MCLK_GPIO3_IO25	0x83
		>;
	};

<<<<<<< HEAD
=======
	pinctrl_camera_pwr: camerapwrgrp {
		fsl,pins = <
			/* CAMERA_PWR_EN_3V3 */
			MX8MQ_IOMUXC_GPIO1_IO00_GPIO1_IO0	0x83
		>;
	};

	pinctrl_csi1: csi1grp {
		fsl,pins = <
			/* CSI1_NRST */
			MX8MQ_IOMUXC_ENET_RXC_GPIO1_IO25	0x83
		>;
	};

>>>>>>> 754e0b0e
	pinctrl_charger_in: chargeringrp {
		fsl,pins = <
			/* CHRG_INT */
			MX8MQ_IOMUXC_NAND_CE2_B_GPIO3_IO3	0x80
			/* CHG_STATUS_B */
			MX8MQ_IOMUXC_NAND_ALE_GPIO3_IO0		0x80
		>;
	};

	pinctrl_dsibiasen: dsibiasengrp {
		fsl,pins = <
			/* DSI_BIAS_EN */
			MX8MQ_IOMUXC_ENET_TD1_GPIO1_IO20	0x83
		>;
	};

	pinctrl_dsien: dsiengrp {
		fsl,pins = <
			/* DSI_EN_3V3 */
			MX8MQ_IOMUXC_GPIO1_IO05_GPIO1_IO5	0x83
		>;
	};

	pinctrl_dsirst: dsirstgrp {
		fsl,pins = <
			/* DSI_RST */
			MX8MQ_IOMUXC_ENET_RD3_GPIO1_IO29	0x83
			/* DSI_TE */
			MX8MQ_IOMUXC_ENET_RD2_GPIO1_IO28	0x83
			/* TP_RST */
			MX8MQ_IOMUXC_ENET_RX_CTL_GPIO1_IO24	0x83
		>;
	};

	pinctrl_ecspi1: ecspigrp {
		fsl,pins = <
			MX8MQ_IOMUXC_ECSPI1_MOSI_ECSPI1_MOSI	0x83
			MX8MQ_IOMUXC_ECSPI1_MISO_ECSPI1_MISO	0x83
			MX8MQ_IOMUXC_ECSPI1_SS0_GPIO5_IO9	0x19
			MX8MQ_IOMUXC_ECSPI1_SCLK_ECSPI1_SCLK	0x83
		>;
	};

	pinctrl_gauge: gaugegrp {
		fsl,pins = <
			/* BAT_LOW */
			MX8MQ_IOMUXC_SAI5_RXC_GPIO3_IO20	0x80
		>;
	};

	pinctrl_gnsspwr: gnsspwrgrp {
		fsl,pins = <
			/* GPS3V3_EN */
			MX8MQ_IOMUXC_NAND_DATA06_GPIO3_IO12	0x83
		>;
	};

	pinctrl_haptic: hapticgrp {
		fsl,pins = <
			/* MOTO */
			MX8MQ_IOMUXC_SPDIF_EXT_CLK_PWM1_OUT	0x83
		>;
	};

	pinctrl_hp: hpgrp {
		fsl,pins = <
			/* HEADPHONE_DET_1V8 */
			MX8MQ_IOMUXC_NAND_DATA03_GPIO3_IO9	0x180
		>;
	};

	pinctrl_hub_pwr: hubpwrgrp {
		fsl,pins = <
			/* HUB_PWR_3V3_EN */
			MX8MQ_IOMUXC_GPIO1_IO14_GPIO1_IO14	0x83
		>;
	};

	pinctrl_i2c1: i2c1grp {
		fsl,pins = <
			MX8MQ_IOMUXC_I2C1_SCL_I2C1_SCL		0x40000026
			MX8MQ_IOMUXC_I2C1_SDA_I2C1_SDA		0x40000026
		>;
	};

	pinctrl_i2c2: i2c2grp {
		fsl,pins = <
			MX8MQ_IOMUXC_I2C2_SCL_I2C2_SCL		0x40000026
			MX8MQ_IOMUXC_I2C2_SDA_I2C2_SDA		0x40000026
		>;
	};

	pinctrl_i2c3: i2c3grp {
		fsl,pins = <
			MX8MQ_IOMUXC_I2C3_SCL_I2C3_SCL		0x40000026
			MX8MQ_IOMUXC_I2C3_SDA_I2C3_SDA		0x40000026
		>;
	};

	pinctrl_i2c4: i2c4grp {
		fsl,pins = <
			MX8MQ_IOMUXC_I2C4_SCL_I2C4_SCL		0x40000026
			MX8MQ_IOMUXC_I2C4_SDA_I2C4_SDA		0x40000026
		>;
	};

	pinctrl_keys: keysgrp {
		fsl,pins = <
			/* VOL- */
			MX8MQ_IOMUXC_ENET_MDIO_GPIO1_IO17	0x01C0
			/* VOL+ */
			MX8MQ_IOMUXC_ENET_MDC_GPIO1_IO16	0x01C0
		>;
	};

	pinctrl_led_b: ledbgrp {
		fsl,pins = <
			/* LED_B */
			MX8MQ_IOMUXC_GPIO1_IO13_PWM2_OUT	0x06
		>;
	};

	pinctrl_led_g: ledggrp {
		fsl,pins = <
			/* LED_G */
			MX8MQ_IOMUXC_SAI3_MCLK_PWM4_OUT		0x06
		>;
	};

	pinctrl_led_r: ledrgrp {
		fsl,pins = <
			/* LED_R */
			MX8MQ_IOMUXC_SPDIF_TX_PWM3_OUT		0x06
		>;
	};

	pinctrl_mag: maggrp {
		fsl,pins = <
			/* INT_MAG */
			MX8MQ_IOMUXC_SAI5_RXD1_GPIO3_IO22	0x80
		>;
	};

	pinctrl_pmic: pmicgrp {
		fsl,pins = <
			/* PMIC_NINT */
			MX8MQ_IOMUXC_GPIO1_IO07_GPIO1_IO7	0x80
		>;
	};

	pinctrl_pmic_5v: pmic5vgrp {
		fsl,pins = <
			/* PMIC_5V */
			MX8MQ_IOMUXC_GPIO1_IO01_GPIO1_IO1	0x80
		>;
	};

	pinctrl_prox: proxgrp {
		fsl,pins = <
			/* INT_LIGHT */
			MX8MQ_IOMUXC_NAND_DATA01_GPIO3_IO7	0x80
		>;
	};

	pinctrl_rtc: rtcgrp {
		fsl,pins = <
			/* RTC_INT */
			MX8MQ_IOMUXC_GPIO1_IO09_GPIO1_IO9	0x80
		>;
	};

	pinctrl_sai2: sai2grp {
		fsl,pins = <
			MX8MQ_IOMUXC_SAI2_TXD0_SAI2_TX_DATA0	0xd6
			MX8MQ_IOMUXC_SAI2_TXFS_SAI2_TX_SYNC	0xd6
			MX8MQ_IOMUXC_SAI2_MCLK_SAI2_MCLK	0xd6
			MX8MQ_IOMUXC_SAI2_RXD0_SAI2_RX_DATA0	0xd6
			MX8MQ_IOMUXC_SAI2_TXC_SAI2_TX_BCLK	0xd6
		>;
	};

	pinctrl_sai6: sai6grp {
		fsl,pins = <
			MX8MQ_IOMUXC_SAI1_RXD5_SAI6_RX_DATA0	0xd6
			MX8MQ_IOMUXC_SAI1_RXD6_SAI6_RX_SYNC	0xd6
			MX8MQ_IOMUXC_SAI1_TXD4_SAI6_RX_BCLK	0xd6
			MX8MQ_IOMUXC_SAI1_TXD5_SAI6_TX_DATA0	0xd6
		>;
	};

	pinctrl_tcpc: tcpcgrp {
		fsl,pins = <
			/* TCPC_INT */
			MX8MQ_IOMUXC_GPIO1_IO10_GPIO1_IO10	0x01C0
		>;
	};

	pinctrl_touch: touchgrp {
		fsl,pins = <
			/* TP_INT */
			MX8MQ_IOMUXC_ENET_RD1_GPIO1_IO27	0x80
		>;
	};

	pinctrl_typec: typecgrp {
		fsl,pins = <
			/* TYPEC_MUX_EN */
			MX8MQ_IOMUXC_GPIO1_IO11_GPIO1_IO11	0x83
		>;
	};

	pinctrl_uart1: uart1grp {
		fsl,pins = <
			MX8MQ_IOMUXC_UART1_RXD_UART1_DCE_RX	0x49
			MX8MQ_IOMUXC_UART1_TXD_UART1_DCE_TX	0x49
		>;
	};

	pinctrl_uart2: uart2grp {
		fsl,pins = <
			MX8MQ_IOMUXC_UART2_TXD_UART2_DCE_TX	0x49
			MX8MQ_IOMUXC_UART2_RXD_UART2_DCE_RX	0x49
		>;
	};

	pinctrl_uart3: uart3grp {
		fsl,pins = <
			MX8MQ_IOMUXC_UART3_RXD_UART3_DCE_RX	0x49
			MX8MQ_IOMUXC_UART3_TXD_UART3_DCE_TX	0x49
		>;
	};

	pinctrl_uart4: uart4grp {
		fsl,pins = <
			MX8MQ_IOMUXC_ECSPI2_SCLK_UART4_DCE_RX		0x49
			MX8MQ_IOMUXC_ECSPI2_MOSI_UART4_DCE_TX		0x49
			MX8MQ_IOMUXC_ECSPI2_MISO_UART4_DCE_CTS_B	0x49
			MX8MQ_IOMUXC_ECSPI2_SS0_UART4_DCE_RTS_B		0x49
		>;
	};

	pinctrl_usdhc1: usdhc1grp {
		fsl,pins = <
			MX8MQ_IOMUXC_SD1_CLK_USDHC1_CLK			0x83
			MX8MQ_IOMUXC_SD1_CMD_USDHC1_CMD			0xc3
			MX8MQ_IOMUXC_SD1_DATA0_USDHC1_DATA0		0xc3
			MX8MQ_IOMUXC_SD1_DATA1_USDHC1_DATA1		0xc3
			MX8MQ_IOMUXC_SD1_DATA2_USDHC1_DATA2		0xc3
			MX8MQ_IOMUXC_SD1_DATA3_USDHC1_DATA3		0xc3
			MX8MQ_IOMUXC_SD1_DATA4_USDHC1_DATA4		0xc3
			MX8MQ_IOMUXC_SD1_DATA5_USDHC1_DATA5		0xc3
			MX8MQ_IOMUXC_SD1_DATA6_USDHC1_DATA6		0xc3
			MX8MQ_IOMUXC_SD1_DATA7_USDHC1_DATA7		0xc3
			MX8MQ_IOMUXC_SD1_STROBE_USDHC1_STROBE		0x83
			MX8MQ_IOMUXC_SD1_RESET_B_USDHC1_RESET_B		0xc1
		>;
	};

	pinctrl_usdhc1_100mhz: usdhc1grp100mhz {
		fsl,pins = <
			MX8MQ_IOMUXC_SD1_CLK_USDHC1_CLK			0x8d
			MX8MQ_IOMUXC_SD1_CMD_USDHC1_CMD			0xcd
			MX8MQ_IOMUXC_SD1_DATA0_USDHC1_DATA0		0xcd
			MX8MQ_IOMUXC_SD1_DATA1_USDHC1_DATA1		0xcd
			MX8MQ_IOMUXC_SD1_DATA2_USDHC1_DATA2		0xcd
			MX8MQ_IOMUXC_SD1_DATA3_USDHC1_DATA3		0xcd
			MX8MQ_IOMUXC_SD1_DATA4_USDHC1_DATA4		0xcd
			MX8MQ_IOMUXC_SD1_DATA5_USDHC1_DATA5		0xcd
			MX8MQ_IOMUXC_SD1_DATA6_USDHC1_DATA6		0xcd
			MX8MQ_IOMUXC_SD1_DATA7_USDHC1_DATA7		0xcd
			MX8MQ_IOMUXC_SD1_STROBE_USDHC1_STROBE		0x8d
			MX8MQ_IOMUXC_SD1_RESET_B_USDHC1_RESET_B		0xc1
		>;
	};

	pinctrl_usdhc1_200mhz: usdhc1grp200mhz {
		fsl,pins = <
			MX8MQ_IOMUXC_SD1_CLK_USDHC1_CLK			0x9f
			MX8MQ_IOMUXC_SD1_CMD_USDHC1_CMD			0xdf
			MX8MQ_IOMUXC_SD1_DATA0_USDHC1_DATA0		0xdf
			MX8MQ_IOMUXC_SD1_DATA1_USDHC1_DATA1		0xdf
			MX8MQ_IOMUXC_SD1_DATA2_USDHC1_DATA2		0xdf
			MX8MQ_IOMUXC_SD1_DATA3_USDHC1_DATA3		0xdf
			MX8MQ_IOMUXC_SD1_DATA4_USDHC1_DATA4		0xdf
			MX8MQ_IOMUXC_SD1_DATA5_USDHC1_DATA5		0xdf
			MX8MQ_IOMUXC_SD1_DATA6_USDHC1_DATA6		0xdf
			MX8MQ_IOMUXC_SD1_DATA7_USDHC1_DATA7		0xdf
			MX8MQ_IOMUXC_SD1_STROBE_USDHC1_STROBE		0x9f
			MX8MQ_IOMUXC_SD1_RESET_B_USDHC1_RESET_B		0xc1
		>;
	};

	pinctrl_usdhc2: usdhc2grp {
		fsl,pins = <
			MX8MQ_IOMUXC_SD2_CD_B_GPIO2_IO12	0x80
			MX8MQ_IOMUXC_SD2_CLK_USDHC2_CLK		0x83
			MX8MQ_IOMUXC_SD2_CMD_USDHC2_CMD		0xc3
			MX8MQ_IOMUXC_SD2_DATA0_USDHC2_DATA0	0xc3
			MX8MQ_IOMUXC_SD2_DATA1_USDHC2_DATA1	0xc3
			MX8MQ_IOMUXC_SD2_DATA2_USDHC2_DATA2	0xc3
			MX8MQ_IOMUXC_SD2_DATA3_USDHC2_DATA3	0xc3
			MX8MQ_IOMUXC_SD2_RESET_B_USDHC2_RESET_B 0xc1
		>;
	};

	pinctrl_usdhc2_100mhz: usdhc2grp100mhz {
		fsl,pins = <
			MX8MQ_IOMUXC_SD2_CD_B_GPIO2_IO12	0x80
			MX8MQ_IOMUXC_SD2_CLK_USDHC2_CLK		0x8d
			MX8MQ_IOMUXC_SD2_CMD_USDHC2_CMD		0xcd
			MX8MQ_IOMUXC_SD2_DATA0_USDHC2_DATA0	0xcd
			MX8MQ_IOMUXC_SD2_DATA1_USDHC2_DATA1	0xcd
			MX8MQ_IOMUXC_SD2_DATA2_USDHC2_DATA2	0xcd
			MX8MQ_IOMUXC_SD2_DATA3_USDHC2_DATA3	0xcd
			MX8MQ_IOMUXC_SD2_RESET_B_USDHC2_RESET_B 0xc1
		>;
	};

	pinctrl_usdhc2_200mhz: usdhc2grp200mhz {
		fsl,pins = <
			MX8MQ_IOMUXC_SD2_CD_B_GPIO2_IO12	0x80
			MX8MQ_IOMUXC_SD2_CLK_USDHC2_CLK		0x9f
			MX8MQ_IOMUXC_SD2_CMD_USDHC2_CMD		0xcf
			MX8MQ_IOMUXC_SD2_DATA0_USDHC2_DATA0	0xcf
			MX8MQ_IOMUXC_SD2_DATA1_USDHC2_DATA1	0xcf
			MX8MQ_IOMUXC_SD2_DATA2_USDHC2_DATA2	0xcf
			MX8MQ_IOMUXC_SD2_DATA3_USDHC2_DATA3	0xcf
			MX8MQ_IOMUXC_SD2_RESET_B_USDHC2_RESET_B 0xc1
		>;
	};

	pinctrl_wifi_disable: wifidisablegrp {
		fsl,pins = <
			/* WIFI_REG_ON */
			MX8MQ_IOMUXC_SAI3_RXC_GPIO4_IO29	0x83
		>;
	};

	pinctrl_wifi_pwr: wifipwrgrp {
		fsl,pins = <
			/* WIFI3V3_EN */
			MX8MQ_IOMUXC_NAND_DATA04_GPIO3_IO10	0x83
		>;
	};

	pinctrl_wdog: wdoggrp {
		fsl,pins = <
			/* nWDOG */
			MX8MQ_IOMUXC_GPIO1_IO02_WDOG1_WDOG_B	0x1f
		>;
	};
};

&i2c1 {
	clock-frequency = <387000>;
	pinctrl-names = "default";
	pinctrl-0 = <&pinctrl_i2c1>;
	status = "okay";

	typec_pd: usb-pd@3f {
		compatible = "ti,tps6598x";
		reg = <0x3f>;
		pinctrl-names = "default";
		pinctrl-0 = <&pinctrl_typec>, <&pinctrl_tcpc>;
		interrupt-parent = <&gpio1>;
		interrupts = <10 IRQ_TYPE_LEVEL_LOW>;
		interrupt-names = "irq";

		connector {
			ports {
				#address-cells = <1>;
				#size-cells = <0>;

				port@0 {
					reg = <0>;

					usb_con_hs: endpoint {
						remote-endpoint = <&typec_hs>;
					};
				};

				port@1 {
					reg = <1>;

					usb_con_ss: endpoint {
						remote-endpoint = <&typec_ss>;
					};
				};
			};
		};
	};

	pmic: pmic@4b {
		compatible = "rohm,bd71837";
		reg = <0x4b>;
		pinctrl-names = "default";
		pinctrl-0 = <&pinctrl_pmic>, <&pinctrl_camera_pwr>;
		clocks = <&pmic_osc>;
		clock-names = "osc";
		clock-output-names = "pmic_clk";
		interrupt-parent = <&gpio1>;
		interrupts = <7 IRQ_TYPE_LEVEL_LOW>;
		rohm,reset-snvs-powered;

		regulators {
			buck1_reg: BUCK1 {
				regulator-name = "buck1";
				regulator-min-microvolt = <700000>;
				regulator-max-microvolt = <1300000>;
				regulator-boot-on;
				regulator-ramp-delay = <1250>;
				rohm,dvs-run-voltage = <900000>;
				rohm,dvs-idle-voltage = <850000>;
				rohm,dvs-suspend-voltage = <800000>;
				regulator-always-on;
			};

			buck2_reg: BUCK2 {
				regulator-name = "buck2";
				regulator-min-microvolt = <700000>;
				regulator-max-microvolt = <1300000>;
				regulator-boot-on;
				regulator-ramp-delay = <1250>;
				rohm,dvs-run-voltage = <1000000>;
				rohm,dvs-idle-voltage = <900000>;
				regulator-always-on;
			};

			buck3_reg: BUCK3 {
				regulator-name = "buck3";
				regulator-min-microvolt = <700000>;
				regulator-max-microvolt = <1300000>;
				regulator-boot-on;
				rohm,dvs-run-voltage = <900000>;
			};

			buck4_reg: BUCK4 {
				regulator-name = "buck4";
				regulator-min-microvolt = <700000>;
				regulator-max-microvolt = <1300000>;
				rohm,dvs-run-voltage = <1000000>;
			};

			buck5_reg: BUCK5 {
				regulator-name = "buck5";
				regulator-min-microvolt = <700000>;
				regulator-max-microvolt = <1350000>;
				regulator-boot-on;
				regulator-always-on;
			};

			buck6_reg: BUCK6 {
				regulator-name = "buck6";
				regulator-min-microvolt = <3000000>;
				regulator-max-microvolt = <3300000>;
				regulator-boot-on;
				regulator-always-on;
			};

			buck7_reg: BUCK7 {
				regulator-name = "buck7";
				regulator-min-microvolt = <1605000>;
				regulator-max-microvolt = <1995000>;
				regulator-boot-on;
				regulator-always-on;
			};

			buck8_reg: BUCK8 {
				regulator-name = "buck8";
				regulator-min-microvolt = <800000>;
				regulator-max-microvolt = <1400000>;
				regulator-boot-on;
				regulator-always-on;
			};

			ldo1_reg: LDO1 {
				regulator-name = "ldo1";
				regulator-min-microvolt = <3000000>;
				regulator-max-microvolt = <3300000>;
				regulator-boot-on;
				/* leave on for snvs power button */
				regulator-always-on;
			};

			ldo2_reg: LDO2 {
				regulator-name = "ldo2";
				regulator-min-microvolt = <900000>;
				regulator-max-microvolt = <900000>;
				regulator-boot-on;
				/* leave on for snvs power button */
				regulator-always-on;
			};

			ldo3_reg: LDO3 {
				regulator-name = "ldo3";
				regulator-min-microvolt = <1800000>;
				regulator-max-microvolt = <3300000>;
				regulator-boot-on;
				regulator-always-on;
			};

			ldo4_reg: LDO4 {
				regulator-name = "ldo4";
				regulator-min-microvolt = <900000>;
				regulator-max-microvolt = <1800000>;
				regulator-boot-on;
				regulator-always-on;
			};

			ldo5_reg: LDO5 {
				/* VDD_PHY_0V9 - MIPI and HDMI domains */
				regulator-name = "ldo5";
				regulator-min-microvolt = <1800000>;
				regulator-max-microvolt = <3300000>;
				regulator-always-on;
			};

			ldo6_reg: LDO6 {
				/* VDD_PHY_0V9 - MIPI, HDMI and USB domains */
				regulator-name = "ldo6";
				regulator-min-microvolt = <900000>;
				regulator-max-microvolt = <1800000>;
				regulator-boot-on;
				regulator-always-on;
			};

			ldo7_reg: LDO7 {
				/* VDD_PHY_3V3 - USB domain */
				regulator-name = "ldo7";
				regulator-min-microvolt = <1800000>;
				regulator-max-microvolt = <3300000>;
				regulator-boot-on;
				regulator-always-on;
			};
		};
	};

	rtc@68 {
		compatible = "microcrystal,rv4162";
		reg = <0x68>;
		pinctrl-names = "default";
		pinctrl-0 = <&pinctrl_rtc>;
		interrupt-parent = <&gpio1>;
		interrupts = <9 IRQ_TYPE_LEVEL_LOW>;
	};
};

&i2c2 {
	clock-frequency = <387000>;
	pinctrl-names = "default";
	pinctrl-0 = <&pinctrl_i2c2>;
	status = "okay";

	magnetometer@1e	{
		compatible = "st,lsm9ds1-magn";
		reg = <0x1e>;
		pinctrl-names = "default";
		pinctrl-0 = <&pinctrl_mag>;
		interrupt-parent = <&gpio3>;
		interrupts = <22 IRQ_TYPE_LEVEL_HIGH>;
		vdd-supply = <&reg_vdd_sen>;
		vddio-supply = <&reg_vdd_1v8>;
	};

	regulator@3e {
		compatible = "tps65132";
		reg = <0x3e>;

		reg_lcd_avdd: outp {
			regulator-name = "LCD_AVDD";
			vin-supply = <&reg_lcd_3v4>;
		};

		reg_lcd_avee: outn {
			regulator-name = "LCD_AVEE";
			vin-supply = <&reg_lcd_3v4>;
		};
	};

	proximity: prox@60 {
		compatible = "vishay,vcnl4040";
		reg = <0x60>;
		pinctrl-names = "default";
		pinctrl-0 = <&pinctrl_prox>;
		interrupt-parent = <&gpio3>;
		interrupts = <7 IRQ_TYPE_LEVEL_LOW>;
	};

	accel_gyro: accel-gyro@6a	{
		compatible = "st,lsm9ds1-imu";
		reg = <0x6a>;
		vdd-supply = <&reg_vdd_sen>;
		vddio-supply = <&reg_vdd_1v8>;
	};
};

&i2c3 {
	clock-frequency = <387000>;
	pinctrl-names = "default";
	pinctrl-0 = <&pinctrl_i2c3>;
	status = "okay";

	codec: audio-codec@1a {
		compatible = "wlf,wm8962";
		reg = <0x1a>;
		clocks = <&clk IMX8MQ_CLK_SAI2_ROOT>;
		assigned-clocks = <&clk IMX8MQ_CLK_SAI2>;
		assigned-clock-parents = <&clk IMX8MQ_AUDIO_PLL1_OUT>;
		assigned-clock-rates = <24576000>;
		#sound-dai-cells = <0>;
		mic-cfg = <0x200>;
		DCVDD-supply = <&reg_aud_1v8>;
		DBVDD-supply = <&reg_aud_1v8>;
		AVDD-supply = <&reg_aud_1v8>;
		CPVDD-supply = <&reg_aud_1v8>;
		MICVDD-supply = <&reg_aud_1v8>;
		PLLVDD-supply = <&reg_aud_1v8>;
		SPKVDD1-supply = <&reg_vsys_3v4>;
		SPKVDD2-supply = <&reg_vsys_3v4>;
		gpio-cfg = <
			0x0000 /* n/c */
			0x0001 /* gpio2, 1: default */
			0x0013 /* gpio3, 2: dmicclk */
			0x0000 /* n/c, 3: default */
			0x8014 /* gpio5, 4: dmic_dat */
			0x0000 /* gpio6, 5: default */
		>;
	};

	camera_front: camera@20 {
		compatible = "hynix,hi846";
		reg = <0x20>;
		pinctrl-names = "default";
		pinctrl-0 = <&pinctrl_csi1>;
		clocks = <&clk IMX8MQ_CLK_CLKO2>;
		assigned-clocks = <&clk IMX8MQ_CLK_CLKO2>;
		assigned-clock-rates = <25000000>;
		reset-gpios = <&gpio1 25 GPIO_ACTIVE_LOW>;
		vdda-supply = <&reg_vcam_2v8>;
		vddd-supply = <&reg_vcam_1v2>;
		vddio-supply = <&reg_csi_1v8>;
		rotation = <90>;
		orientation = <0>;

		port {
			camera1_ep: endpoint {
				data-lanes = <1 2>;
				link-frequencies = /bits/ 64
					<80000000 200000000 300000000>;
				remote-endpoint = <&mipi1_sensor_ep>;
			};
		};
	};

	backlight@36 {
		compatible = "ti,lm36922";
		reg = <0x36>;
		pinctrl-names = "default";
		pinctrl-0 = <&pinctrl_bl>;
		#address-cells = <1>;
		#size-cells = <0>;
		enable-gpios = <&gpio3 14 GPIO_ACTIVE_HIGH>;
		vled-supply = <&reg_vsys_3v4>;
		ti,ovp-microvolt = <25000000>;

		led_backlight: led@0 {
			reg = <0>;
			label = ":backlight";
			linux,default-trigger = "backlight";
			led-max-microamp = <20000>;
		};
	};

	touchscreen@38 {
		compatible = "edt,edt-ft5506";
		reg = <0x38>;
		pinctrl-names = "default";
		pinctrl-0 = <&pinctrl_touch>;
		interrupt-parent = <&gpio1>;
		interrupts = <27 IRQ_TYPE_EDGE_FALLING>;
		touchscreen-size-x = <720>;
		touchscreen-size-y = <1440>;
		vcc-supply = <&reg_lcd_1v8>;
	};
};

&i2c4 {
	clock-frequency = <387000>;
	pinctrl-names = "default";
	pinctrl-0 = <&pinctrl_i2c4>;
	status = "okay";

	bat: fuel-gauge@36 {
		compatible = "maxim,max17055";
		reg = <0x36>;
		interrupt-parent = <&gpio3>;
		interrupts = <20 IRQ_TYPE_LEVEL_LOW>;
		pinctrl-names = "default";
		pinctrl-0 = <&pinctrl_gauge>;
		maxim,over-heat-temp = <700>;
		maxim,over-volt = <4500>;
		maxim,rsns-microohm = <5000>;
	};

	bq25895: charger@6a {
		compatible = "ti,bq25895", "ti,bq25890";
		reg = <0x6a>;
		pinctrl-names = "default";
		pinctrl-0 = <&pinctrl_charger_in>;
		interrupt-parent = <&gpio3>;
		interrupts = <3 IRQ_TYPE_EDGE_FALLING>;
		phys = <&usb3_phy0>;
		ti,precharge-current = <130000>; /* uA */
		ti,minimum-sys-voltage = <3700000>; /* uV */
		ti,boost-voltage = <5000000>; /* uV */
		ti,boost-max-current = <500000>; /* uA */
		ti,use-vinmin-threshold = <1>; /* enable VINDPM */
		ti,vinmin-threshold = <3900000>; /* uV */
		monitored-battery = <&bat>;
		power-supplies = <&typec_pd>;
	};
};

&lcdif {
	status = "okay";
};

&mipi_csi1 {
	#address-cells = <1>;
	#size-cells = <0>;
	status = "okay";

	ports {
		port@0 {
			reg = <0>;

			mipi1_sensor_ep: endpoint {
				remote-endpoint = <&camera1_ep>;
				data-lanes = <1 2>;
			};
		};
	};
};

&mipi_dsi {
	#address-cells = <1>;
	#size-cells = <0>;
	status = "okay";

	lcd_panel: panel@0 {
		compatible = "mantix,mlaf057we51-x";
		reg = <0>;
		pinctrl-names = "default";
		pinctrl-0 = <&pinctrl_dsirst>;
		avdd-supply = <&reg_lcd_avdd>;
		avee-supply = <&reg_lcd_avee>;
		vddi-supply = <&reg_lcd_1v8>;
		backlight = <&backlight_dsi>;
		reset-gpios = <&gpio1 29 GPIO_ACTIVE_LOW>;
		mantix,tp-rstn-gpios = <&gpio1 24 GPIO_ACTIVE_LOW>;

		port {
			panel_in: endpoint {
				remote-endpoint = <&mipi_dsi_out>;
			};
		};
	};

	ports {
		port@1 {
			reg = <1>;

			mipi_dsi_out: endpoint {
				remote-endpoint = <&panel_in>;
			};
		};
	};
};

&pgc_gpu {
	power-supply = <&buck3_reg>;
};

&pgc_mipi {
	power-supply = <&ldo5_reg>;
};

&pgc_vpu {
	power-supply = <&buck4_reg>;
};

&pwm1 {
	pinctrl-names = "default";
	pinctrl-0 = <&pinctrl_haptic>;
	status = "okay";
};

&pwm2 {
	pinctrl-names = "default";
	pinctrl-0 = <&pinctrl_led_b>;
	status = "okay";
};

&pwm3 {
	pinctrl-names = "default";
	pinctrl-0 = <&pinctrl_led_r>;
	status = "okay";
};

&pwm4 {
	pinctrl-names = "default";
	pinctrl-0 = <&pinctrl_led_g>;
	status = "okay";
};

&sai2 {
	pinctrl-names = "default";
	pinctrl-0 = <&pinctrl_sai2>;
	assigned-clocks = <&clk IMX8MQ_CLK_SAI2>;
	assigned-clock-parents = <&clk IMX8MQ_AUDIO_PLL1_OUT>;
	assigned-clock-rates = <24576000>;
	status = "okay";
};

&sai6 {
	pinctrl-names = "default";
	pinctrl-0 = <&pinctrl_sai6>;
	assigned-clocks = <&clk IMX8MQ_CLK_SAI6>;
	assigned-clock-parents = <&clk IMX8MQ_AUDIO_PLL1_OUT>;
	assigned-clock-rates = <24576000>;
	fsl,sai-synchronous-rx;
	status = "okay";
};

&snvs_pwrkey {
	status = "okay";
};

&snvs_rtc {
	status = "disabled";
};

&uart1 { /* console */
	pinctrl-names = "default";
	pinctrl-0 = <&pinctrl_uart1>;
	status = "okay";
};

&uart2 { /* TPS - GPS - DEBUG */
	pinctrl-names = "default";
	pinctrl-0 = <&pinctrl_uart2>;
	status = "okay";

	gnss {
		compatible = "globaltop,pa6h";
		vcc-supply = <&reg_gnss>;
		current-speed = <9600>;
	};
};

&uart3 { /* SMC */
	pinctrl-names = "default";
	pinctrl-0 = <&pinctrl_uart3>;
	status = "okay";
};

&uart4 { /* BT */
	pinctrl-names = "default";
	pinctrl-0 = <&pinctrl_uart4>;
	uart-has-rtscts;
	status = "okay";
};

&usb3_phy0 {
	status = "okay";
};

&usb3_phy1 {
	vbus-supply = <&reg_hub>;
	status = "okay";
};

&usb_dwc3_0 {
	#address-cells = <1>;
	#size-cells = <0>;
	dr_mode = "otg";
	snps,dis_u3_susphy_quirk;
	status = "okay";

	port@0 {
		reg = <0>;

		typec_hs: endpoint {
			remote-endpoint = <&usb_con_hs>;
		};
	};

	port@1 {
		reg = <1>;

		typec_ss: endpoint {
			remote-endpoint = <&usb_con_ss>;
		};
	};
};

&usb_dwc3_1 {
	dr_mode = "host";
	status = "okay";
	#address-cells = <1>;
	#size-cells = <0>;

	/* Microchip USB2642 */
	hub@1 {
		compatible = "usb424,2640";
		reg = <1>;
		#address-cells = <1>;
		#size-cells = <0>;

		mass-storage@1 {
			compatible = "usb424,4041";
			reg = <1>;
		};
	};
};

&usdhc1 {
	assigned-clocks = <&clk IMX8MQ_CLK_USDHC1>;
	assigned-clock-rates = <400000000>;
	pinctrl-names = "default", "state_100mhz", "state_200mhz";
	pinctrl-0 = <&pinctrl_usdhc1>;
	pinctrl-1 = <&pinctrl_usdhc1_100mhz>;
	pinctrl-2 = <&pinctrl_usdhc1_200mhz>;
	bus-width = <8>;
	vmmc-supply = <&reg_vdd_3v3>;
	power-supply = <&reg_vdd_1v8>;
	non-removable;
	status = "okay";
};

&usdhc2 {
	assigned-clocks = <&clk IMX8MQ_CLK_USDHC2>;
	assigned-clock-rates = <200000000>;
	pinctrl-names = "default", "state_100mhz", "state_200mhz";
	pinctrl-0 = <&pinctrl_usdhc2>;
	pinctrl-1 = <&pinctrl_usdhc2_100mhz>;
	pinctrl-2 = <&pinctrl_usdhc2_200mhz>;
	bus-width = <4>;
	vmmc-supply = <&reg_wifi_3v3>;
	mmc-pwrseq = <&usdhc2_pwrseq>;
	post-power-on-delay-ms = <1000>;
	cd-gpios = <&gpio2 12 GPIO_ACTIVE_LOW>;
	max-frequency = <50000000>;
	disable-wp;
	cap-sdio-irq;
	keep-power-in-suspend;
	wakeup-source;
	status = "okay";
};

&wdog1 {
	pinctrl-names = "default";
	pinctrl-0 = <&pinctrl_wdog>;
	fsl,ext-reset-output;
	status = "okay";
};<|MERGE_RESOLUTION|>--- conflicted
+++ resolved
@@ -368,8 +368,6 @@
 		>;
 	};
 
-<<<<<<< HEAD
-=======
 	pinctrl_camera_pwr: camerapwrgrp {
 		fsl,pins = <
 			/* CAMERA_PWR_EN_3V3 */
@@ -384,7 +382,6 @@
 		>;
 	};
 
->>>>>>> 754e0b0e
 	pinctrl_charger_in: chargeringrp {
 		fsl,pins = <
 			/* CHRG_INT */

--- conflicted
+++ resolved
@@ -50,19 +50,6 @@
 		.pfn		= __phys_to_pfn(DOVE_NB_REGS_PHYS_BASE),
 		.length		= DOVE_NB_REGS_SIZE,
 		.type		= MT_DEVICE,
-<<<<<<< HEAD
-=======
-	}, {
-		.virtual	= (unsigned long) DOVE_PCIE0_IO_VIRT_BASE,
-		.pfn		= __phys_to_pfn(DOVE_PCIE0_IO_PHYS_BASE),
-		.length		= DOVE_PCIE0_IO_SIZE,
-		.type		= MT_DEVICE,
-	}, {
-		.virtual	= (unsigned long) DOVE_PCIE1_IO_VIRT_BASE,
-		.pfn		= __phys_to_pfn(DOVE_PCIE1_IO_PHYS_BASE),
-		.length		= DOVE_PCIE1_IO_SIZE,
-		.type		= MT_DEVICE,
->>>>>>> 5b40baee
 	},
 };
 
